language: python
sudo: false
cache: pip
<<<<<<< HEAD
python:
  - "3.6"
  - "3.5"
  - "2.7"
  - "pypy"

before_install:
  - pip install -U pip
  # Workaround for travis issue: https://github.com/marshmallow-code/marshmallow/issues/681
  - pip install -U six
=======
>>>>>>> fbf49e39

install: travis_retry pip install -U tox

script: tox
jobs:
  fast_finish: true

  include:
<<<<<<< HEAD
  - python: 3.7
    dist: xenial    # required for Python 3.7 (travis-ci/travis-ci#9069)
    sudo: required  # required for Python 3.7 (travis-ci/travis-ci#9069)
=======
  - python: '3.6'
    env: TOXENV=lint
  - python: '2.6'
    env: TOXENV=py26
  - python: '2.7'
    env: TOXENV=py27
  - python: '3.4'
    env: TOXENV=py34
  - python: '3.5'
    env: TOXENV=py35
  - python: '3.6'
    env: TOXENV=py36
  - python: 'pypy'
    env: TOXENV=pypy
  - python: '3.6'
    env: TOXENV=docs

>>>>>>> fbf49e39
  - stage: PyPI Release
    if: tag IS present
    python: "3.6"
    env: []
<<<<<<< HEAD
    # Override before_install, install, and script to no-ops
    before_install: skip
=======
>>>>>>> fbf49e39
    install: skip
    script: skip
    deploy:
      provider: pypi
      user: sloria
      on:
        tags: true
      distributions: sdist bdist_wheel
      password:
        secure: ESoVNuEqjuNGCCGMbjHwIJS3LfPL2BKPQG5RuDiW8qo4+BN25yobiD+Bo7kozUtUHVKa6oTdi4Gqb1i5IUKNcaP0qBItdkk3LPOAUyOhdFZF+dL22JhajJ6LNO7i1cyUTzjYaS2cOTG8kSSYd7W9Okfp5bY6HtUNgCqhI1mZfMU=<|MERGE_RESOLUTION|>--- conflicted
+++ resolved
@@ -1,59 +1,33 @@
 language: python
 sudo: false
 cache: pip
-<<<<<<< HEAD
-python:
-  - "3.6"
-  - "3.5"
-  - "2.7"
-  - "pypy"
-
-before_install:
-  - pip install -U pip
-  # Workaround for travis issue: https://github.com/marshmallow-code/marshmallow/issues/681
-  - pip install -U six
-=======
->>>>>>> fbf49e39
-
 install: travis_retry pip install -U tox
-
 script: tox
 jobs:
   fast_finish: true
 
   include:
-<<<<<<< HEAD
-  - python: 3.7
-    dist: xenial    # required for Python 3.7 (travis-ci/travis-ci#9069)
-    sudo: required  # required for Python 3.7 (travis-ci/travis-ci#9069)
-=======
   - python: '3.6'
     env: TOXENV=lint
-  - python: '2.6'
-    env: TOXENV=py26
   - python: '2.7'
     env: TOXENV=py27
-  - python: '3.4'
-    env: TOXENV=py34
   - python: '3.5'
     env: TOXENV=py35
   - python: '3.6'
     env: TOXENV=py36
+  - python: 3.7
+    dist: xenial    # required for Python 3.7 (travis-ci/travis-ci#9069)
+    sudo: required  # required for Python 3.7 (travis-ci/travis-ci#9069)
+    env: TOXENV=py37
   - python: 'pypy'
     env: TOXENV=pypy
   - python: '3.6'
     env: TOXENV=docs
 
->>>>>>> fbf49e39
   - stage: PyPI Release
     if: tag IS present
     python: "3.6"
     env: []
-<<<<<<< HEAD
-    # Override before_install, install, and script to no-ops
-    before_install: skip
-=======
->>>>>>> fbf49e39
     install: skip
     script: skip
     deploy:
