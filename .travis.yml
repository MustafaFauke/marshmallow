language: python
sudo: false
cache: pip
install: travis_retry pip install -U tox
script: tox
jobs:
  fast_finish: true

  include:
<<<<<<< HEAD
  - python: '3.6'
    env: TOXENV=lint
  - python: '2.7'
    env: TOXENV=py27
  - python: '3.5'
    env: TOXENV=py35
  - python: '3.6'
    env: TOXENV=py36
  - python: 3.7
    dist: xenial    # required for Python 3.7 (travis-ci/travis-ci#9069)
    sudo: required  # required for Python 3.7 (travis-ci/travis-ci#9069)
    env: TOXENV=py37
  - python: '3.6'
    env: TOXENV=docs
=======
  - { python: '3.6', env: TOXENV=lint }
  - { python: '2.6', env: TOXENV=py26 }
  - { python: '2.7', env: TOXENV=py27 }
  - { python: '3.4', env: TOXENV=py34 }
  - { python: '3.5', env: TOXENV=py35 }
  - { python: '3.6', env: TOXENV=py36 }
  - { python: 'pypy', env: TOXENV=pypy }
  - { python: '3.6', env: TOXENV=docs }
>>>>>>> a9cbc361

  - stage: PyPI Release
    if: tag IS present
    python: "3.6"
    env: []
    install: skip
    script: skip
    deploy:
      provider: pypi
      user: sloria
      on:
        tags: true
      distributions: sdist bdist_wheel
      password:
        secure: ESoVNuEqjuNGCCGMbjHwIJS3LfPL2BKPQG5RuDiW8qo4+BN25yobiD+Bo7kozUtUHVKa6oTdi4Gqb1i5IUKNcaP0qBItdkk3LPOAUyOhdFZF+dL22JhajJ6LNO7i1cyUTzjYaS2cOTG8kSSYd7W9Okfp5bY6HtUNgCqhI1mZfMU=<|MERGE_RESOLUTION|>--- conflicted
+++ resolved
@@ -7,31 +7,13 @@
   fast_finish: true
 
   include:
-<<<<<<< HEAD
-  - python: '3.6'
-    env: TOXENV=lint
-  - python: '2.7'
-    env: TOXENV=py27
-  - python: '3.5'
-    env: TOXENV=py35
-  - python: '3.6'
-    env: TOXENV=py36
-  - python: 3.7
-    dist: xenial    # required for Python 3.7 (travis-ci/travis-ci#9069)
-    sudo: required  # required for Python 3.7 (travis-ci/travis-ci#9069)
-    env: TOXENV=py37
-  - python: '3.6'
-    env: TOXENV=docs
-=======
   - { python: '3.6', env: TOXENV=lint }
-  - { python: '2.6', env: TOXENV=py26 }
   - { python: '2.7', env: TOXENV=py27 }
-  - { python: '3.4', env: TOXENV=py34 }
   - { python: '3.5', env: TOXENV=py35 }
   - { python: '3.6', env: TOXENV=py36 }
-  - { python: 'pypy', env: TOXENV=pypy }
+  - { python: '3.6', env: TOXENV=py36 }
+  - { python: '3.6', env: TOXENV=py37, dist: xenial, sudo: true }
   - { python: '3.6', env: TOXENV=docs }
->>>>>>> a9cbc361
 
   - stage: PyPI Release
     if: tag IS present
