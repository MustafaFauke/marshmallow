--- conflicted
+++ resolved
@@ -796,13 +796,8 @@
             validator_kwargs = validator.__marshmallow_kwargs__[(VALIDATES_SCHEMA, pass_many)]
             pass_original = validator_kwargs.get('pass_original', False)
             if pass_many:
-<<<<<<< HEAD
                 validator = functools.partial(validator, many=many)
-            if many:
-=======
-                validator = partial(validator, many=many)
             if many and not pass_many:
->>>>>>> 7baee116
                 for idx, item in enumerate(data):
                     try:
                         self._unmarshal.run_validator(validator,
