--- conflicted
+++ resolved
@@ -324,22 +324,6 @@
         self.partial = partial
         #: Dictionary mapping field_names -> :class:`Field` objects
         self.fields = self.dict_class()
-<<<<<<< HEAD
-        #: Callable marshalling object
-        self._marshal = marshalling.Marshaller(
-            prefix=self.prefix
-        )
-        #: Callable unmarshalling object
-        self._unmarshal = marshalling.Unmarshaller()
-=======
-        if extra:
-            warnings.warn(
-                'The `extra` argument is deprecated. Use a post_dump '
-                'method to add additional data instead.',
-                DeprecationWarning
-            )
-        self.extra = extra
->>>>>>> c0535243
         self.context = context or {}
         self._normalize_nested_options()
         self._types_seen = set()
@@ -430,11 +414,7 @@
                         self._types_seen.add(obj_type)
 
             try:
-<<<<<<< HEAD
-                result = self._marshal(
-=======
-                preresult = marshal(
->>>>>>> c0535243
+                result = marshal(
                     processed_obj,
                     self.fields,
                     many=many,
@@ -443,15 +423,8 @@
                     index_errors=self.opts.index_errors
                 )
             except ValidationError as error:
-<<<<<<< HEAD
-                errors = self._marshal.errors
+                errors = marshal.errors
                 result = error.data
-=======
-                errors = marshal.errors
-                preresult = error.data
-
-            result = self._postprocess(preresult, many, obj=obj)
->>>>>>> c0535243
 
         if not errors and self._has_processors:
             try:
@@ -468,12 +441,8 @@
                 field_names=marshal.error_field_names,
                 fields=marshal.error_fields,
                 data=obj,
-<<<<<<< HEAD
                 valid_data=result,
-                **self._marshal.error_kwargs
-=======
                 **marshal.error_kwargs
->>>>>>> c0535243
             )
             # User-defined error handler
             self.handle_error(exc, obj)
@@ -643,12 +612,8 @@
                 field_names=unmarshal.error_field_names,
                 fields=unmarshal.error_fields,
                 data=data,
-<<<<<<< HEAD
                 valid_data=result,
-                **self._unmarshal.error_kwargs
-=======
                 **unmarshal.error_kwargs
->>>>>>> c0535243
             )
             self.handle_error(exc, data)
             raise exc
@@ -879,15 +844,9 @@
             if many and not pass_many:
                 for idx, (item, orig) in enumerate(zip(data, original_data)):
                     try:
-<<<<<<< HEAD
-                        self._unmarshal.run_validator(
+                        unmarshal.run_validator(
                             validator, item, orig, self.fields, many=many,
                             index=idx, pass_original=pass_original)
-=======
-                        unmarshal.run_validator(validator,
-                                                item, original_data, self.fields, many=many,
-                                                index=idx, pass_original=pass_original)
->>>>>>> c0535243
                     except ValidationError as err:
                         errors.update(err.messages)
             else:
