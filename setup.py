#!/usr/bin/env python
# -*- coding: utf-8 -*-
import re
from setuptools import setup, find_packages

EXTRA_REQUIREMENTS = ['python-dateutil', 'simplejson']

def find_version(fname):
    """Attempts to find the version number in the file names fname.
    Raises RuntimeError if not found.
    """
    version = ''
    with open(fname, 'r') as fp:
        reg = re.compile(r'__version__ = [\'"]([^\'"]*)[\'"]')
        for line in fp:
            m = reg.match(line)
            if m:
                version = m.group(1)
                break
    if not version:
        raise RuntimeError('Cannot find version information')
    return version


__version__ = find_version('marshmallow/__init__.py')


def read(fname):
    with open(fname) as fp:
        content = fp.read()
    return content


setup(
    name='marshmallow',
    version=__version__,
    description=(
        'A lightweight library for converting complex '
        'datatypes to and from native Python datatypes.'
    ),
    long_description=read('README.rst'),
    author='Steven Loria',
    author_email='sloria1@gmail.com',
    url='https://github.com/marshmallow-code/marshmallow',
    packages=find_packages(exclude=('test*', 'examples')),
    package_dir={'marshmallow': 'marshmallow'},
    include_package_data=True,
    extras_require={'reco': EXTRA_REQUIREMENTS},
    license='MIT',
    zip_safe=False,
    keywords=(
        'serialization', 'rest', 'json', 'api', 'marshal',
        'marshalling', 'deserialization', 'validation', 'schema',
    ),
    classifiers=[
        'Development Status :: 5 - Production/Stable',
        'Intended Audience :: Developers',
        'License :: OSI Approved :: MIT License',
        'Programming Language :: Python :: 2',
        'Programming Language :: Python :: 2.7',
        'Programming Language :: Python :: 3',
        'Programming Language :: Python :: 3.5',
        'Programming Language :: Python :: 3.6',
        'Programming Language :: Python :: 3.7',
        'Programming Language :: Python :: Implementation :: CPython',
        'Programming Language :: Python :: Implementation :: PyPy',
    ],
    test_suite='tests',
    project_urls={
<<<<<<< HEAD
        'Bug Reports': 'https://github.com/marshmallow-code/marshmallow/issues',
        'Changelog': 'https://marshmallow.readthedocs.io/en/latest/changelog.html',
=======
        'Issues': 'https://github.com/marshmallow-code/marshmallow/issues',
>>>>>>> af2aef35
        'Funding': 'https://opencollective.com/marshmallow',
        'Tidelift': 'https://tidelift.com/subscription/pkg/pypi-marshmallow?utm_source=pypi-marshmallow&utm_medium=pypi',
    },
)<|MERGE_RESOLUTION|>--- conflicted
+++ resolved
@@ -67,13 +67,9 @@
     ],
     test_suite='tests',
     project_urls={
-<<<<<<< HEAD
-        'Bug Reports': 'https://github.com/marshmallow-code/marshmallow/issues',
         'Changelog': 'https://marshmallow.readthedocs.io/en/latest/changelog.html',
-=======
         'Issues': 'https://github.com/marshmallow-code/marshmallow/issues',
->>>>>>> af2aef35
         'Funding': 'https://opencollective.com/marshmallow',
-        'Tidelift': 'https://tidelift.com/subscription/pkg/pypi-marshmallow?utm_source=pypi-marshmallow&utm_medium=pypi',
+        'Tidelift': 'https://tidelift.com/subscription/pkg/pypi-marshmallow?utm_source=pypi-marshmallow&utm_medium=pypi',  # noqa
     },
 )