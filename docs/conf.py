--- conflicted
+++ resolved
@@ -20,12 +20,7 @@
 # add these directories to sys.path here. If the directory is relative to the
 # documentation root, use os.path.abspath to make it absolute, like shown here.
 sys.path.insert(0, os.path.abspath('..'))
-<<<<<<< HEAD
-import marshmallow
-=======
 import marshmallow  # flake8: noqa
-from marshmallow.compat import OrderedDict
->>>>>>> 79383804
 
 # -- General configuration -----------------------------------------------------
 
