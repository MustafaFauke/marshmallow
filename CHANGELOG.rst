Changelog
---------

<<<<<<< HEAD
3.0.0b14 (unreleased)
+++++++++++++++++++++

Features:

- Add ``fields.Pluck`` for serializing a single field from a nested object
  (:issue:`800`). Thanks :user:`timc13` for the feedback and :user:`deckar01`
  for the implementation.
- *Backwards-incompatible*: Passing a string argument as ``only`` to
  ``fields.Nested`` is no longer supported. Use ``fields.Pluck`` instead
  (:issue:`800`).
- Raise a `StringNotCollectionError` if ``only`` or ``exclude`` is
  passed as a string to ``fields.Nested`` (:pr:`931`).
- *Backwards-incompatible*: ``Float`` takes an ``allow_nan`` parameter to
  explicitly allow serializing and deserializing special values (``nan``,
  ``inf`` and ``-inf``). ``allow_nan`` defaults to ``False``.

Other changes:

- *Backwards-incompatible*: ``Nested`` field now defaults to ``unknown=RAISE``
  instead of ``EXCLUDE``. This harmonizes behavior with ``Schema`` that
  already defaults to ``RAISE`` (:issue:`908`). Thanks :user:`tuukkamustonen`.
- Tested against Python 3.7.

3.0.0b13 (2018-08-04)
+++++++++++++++++++++

Bug fixes:

- Errors reported by a schema-level validator for a field in a ``Nested`` field
  are stored under corresponding field name, not ``_schema`` key (:pr:`862`).
- Includes bug fix from 2.15.4.

Other changes:

- *Backwards-incompatible*: The ``unknown`` option now defaults to ``RAISE``
  (`#524 (comment) <https://github.com/marshmallow-code/marshmallow/issues/524#issuecomment-397165731>`_,
  :issue:`851`).
- *Backwards-incompatible*: When a schema error is raised with a ``dict`` as
  payload, the ``dict`` overwrites any existing error list. Before this change,
  it would be appended to the list.
- Raise a `StringNotCollectionError` if ``only`` or ``exclude`` is
  passed as a string (:issue:`316`). Thanks :user:`paulocheque` for
  reporting.

3.0.0b12 (2018-07-04)
+++++++++++++++++++++

Features:

- The behavior to apply when encountering unknown fields while deserializing
  can be controlled with the ``unknown`` option (:issue:`524`,
  :issue:`747`, :issue:`127`).
  It makes it possible to either "include", "exclude", or "raise".
  Thanks :user:`tuukkamustonen` for the suggestion and thanks
  :user:`ramnes` for the PR.

.. warning::

  The default for ``unknown`` will be changed to ``RAISE`` in the
  next release.

Other changes:

- *Backwards-incompatible*: Pre/Post-processors MUST return modified data.
  Returning ``None`` does not imply data were mutated (:issue:`347`). Thanks
  :user:`tdevelioglu` for reporting.
- *Backwards-incompatible*: ``only`` and ``exclude`` are bound by
  declared and additional fields. A ``ValueError`` is raised if invalid
  fields are passed (:issue:`636`). Thanks :user:`jan-23` for reporting.
  Thanks :user:`ikilledthecat` and :user:`deckar01` for the PRs.
- Format code using pre-commit (:pr:`855`).

Deprecations/Removals:

- ``ValidationError.fields`` is removed (:issue:`840`). Access field
  instances from ``Schema.fields``.

3.0.0b11 (2018-05-20)
+++++++++++++++++++++

Features:

- Clean up code for schema hooks (:pr:`814`). Thanks :user:`taion`.
- Minor performance improvement from simplifying ``utils.get_value`` (:pr:`811`). Thanks again :user:`taion`.
- Add ``require_tld`` argument to ``fields.URL`` (:issue:`749`). Thanks
  :user:`DenerKup` for reporting and thanks :user:`surik00` for the PR.
- ``fields.UUID`` deserializes ``bytes`` strings using ``UUID(bytes=b'...')`` (:pr:`625`).
  Thanks :user:`JeffBerger` for the suggestion and the PR.

Bug fixes:

- Fields nested within ``Dict`` correctly inherit context from their
  parent schema (:issue:`820`). Thanks :user:`RosanneZe` for reporting
  and :user:`deckar01` for the PR.
- Includes bug fix from 2.15.3.


3.0.0b10 (2018-05-10)
+++++++++++++++++++++

Bug fixes:

- Includes bugfixes from 2.15.2.

3.0.0b9 (2018-04-25)
++++++++++++++++++++

Features:

- *Backwards-incompatible*: ``missing`` and ``default`` values are
  passed in deserialized form (:issue:`378`). Thanks :user:`chadrik` for
  the suggestion and thanks :user:`lafrech` for the PR.

Bug fixes:

- Includes the bugfix from 2.15.1.

3.0.0b8 (2018-03-24)
++++++++++++++++++++

Features:

- *Backwards-incompatible*: Add ``data_key`` parameter to fields for
  specifying the key in the input and output data dict. This
  parameter replaces both ``load_from`` and ``dump_to`` (:issue:`717`).
  Thanks :user:`lafrech`.
- *Backwards-incompatible*: When `pass_original=True` is passed to one
  of the decorators and a collection is being (de)serialized, the
  `original_data` argument will be a single object unless
  `pass_many=True` is also passed to the decorator (:issue:`315`,
  :issue:`743`). Thanks :user:`stj` for the PR.
- *Backwards-incompatible*: Don't recursively check nested required
  fields when the Nested field's key is missing (:issue:`319`). This
  reverts :pr:`235`. Thanks :user:`chekunkov` reporting and thanks
  :user:`lafrech` for the PR.
- *Backwards-incompatible*: Change error message collection for `Dict` field (:issue:`730`). Note:
  this is backwards-incompatible with previous 3.0.0bX versions.
  Thanks :user:`shabble` for the report and thanks :user:`lafrech` for the PR.

3.0.0b7 (2018-02-03)
++++++++++++++++++++

Features:

- *Backwards-incompatible*: Schemas are always strict (:issue:`377`).
  The ``strict`` parameter is removed.
- *Backwards-incompatible*: `Schema().load` and `Schema().dump` return ``data`` instead of a
  ``(data, errors)`` tuple (:issue:`598`).
- *Backwards-incomaptible*: `Schema().load(None)` raises a
  `ValidationError` (:issue:`511`).

See :ref:`upgrading_3_0` for a guide on updating your code.

Thanks :user:`lafrech` for implementing these changes.
Special thanks to :user:`MichalKononenko`, :user:`douglas-treadwell`, and
:user:`maximkulkin` for the discussions on these changes.


Other changes:

- *Backwards-incompatible*: Field name is not checked when ``load_from``
  is specified (:pr:`714`). Thanks :user:`lafrech`.

Support:

- Add `Code of Conduct <http://marshmallow.readthedocs.io/en/dev/code_of_conduct.html>`_.


3.0.0b6 (2018-01-02)
++++++++++++++++++++

Bug fixes:

- Fixes `ValidationError.valid_data` when a nested field contains errors
  (:issue:`710`). This bug was introduced in 3.0.0b3. Thanks
  :user:`lafrech`.

Other changes:

- *Backwards-incompatible*: ``Email`` and ``URL`` fields don't validate
  on serialization (:issue:`608`). This makes them more consistent with the other
  fields and improves serialization performance. Thanks again :user:`lafrech`.
- ``validate.URL`` requires square brackets around IPv6 URLs (:issue:`707`). Thanks :user:`harlov`.

3.0.0b5 (2017-12-30)
++++++++++++++++++++

Features:

- Add support for structured dictionaries by providing values and keys arguments to the
  ``Dict`` field's constructor. This mirrors the ``List``
  field's ability to validate its items (:issue:`483`). Thanks :user:`deckar01`.

Other changes:

- *Backwards-incompatible*: ``utils.from_iso`` is deprecated in favor of
  ``utils.from_iso_datetime`` (:issue:`694`). Thanks :user:`sklarsa`.

3.0.0b4 (2017-10-23)
++++++++++++++++++++

Features:

- Add support for millisecond, minute, hour, and week precisions to
  ``fields.TimeDelta`` (:issue:`537`). Thanks :user:`Fedalto` for the
  suggestion and the PR.
- Includes features from release 2.14.0.


Support:

- Copyright year in docs uses CHANGELOG.rst's modified date for
  reproducible builds (:issue:`679`). Thanks :user:`bmwiedemann`.
- Test against Python 3.6 in tox. Thanks :user:`Fedalto`.
- Fix typo in exception message (:issue:`659`). Thanks :user:`wonderbeyond`
  for reporting and thanks :user:`yoichi` for the PR.

3.0.0b3 (2017-08-20)
++++++++++++++++++++

Features:

- Add ``valid_data`` attribute to ``ValidationError``.
- Add ``strict`` parameter to ``Integer`` (:issue:`667`). Thanks
  :user:`yoichi`.

Deprecations/Removals:

- Deprecate ``json_module`` option in favor of ``render_module`` (:issue:`364`, :issue:`130`). Thanks :user:`justanr` for the suggestion.

Bug fixes:

- Includes bug fixes from releases 2.13.5 and 2.13.6.
- *Backwards-incompatible* : ``Number`` fields don't accept booleans as valid input (:issue:`623`). Thanks :user:`tuukkamustonen` for the suggestion and thanks :user:`rowillia` for the PR.

Support:

- Add benchmark script. Thanks :user:`rowillia`.

3.0.0b2 (2017-03-19)
++++++++++++++++++++

Features:

- Add ``truthy`` and ``falsy`` params to ``fields.Boolean`` (:issue:`580`). Thanks :user:`zwack` for the PR. Note: This is potentially a breaking change if your code passes the `default` parameter positionally. Pass `default` as a keyword argument instead, e.g. ``fields.Boolean(default=True)``.

Other changes:

- *Backwards-incompatible*: ``validate.ContainsOnly`` allows empty and duplicate values (:issue:`516`, :issue:`603`). Thanks :user:`maximkulkin` for the suggestion and thanks :user:`lafrech` for the PR.

Bug fixes:

- Includes bug fixes from release 2.13.4.

3.0.0b1 (2017-03-10)
++++++++++++++++++++

Features:

- ``fields.Nested`` respects ``only='field'`` when deserializing (:issue:`307`). Thanks :user:`erlingbo` for the suggestion and the PR.
- ``fields.Boolean`` parses ``"on"``/``"off"`` (:issue:`580`). Thanks :user:`marcellarius` for the suggestion.


Other changes:

- Includes changes from release 2.13.2.
- *Backwards-incompatible*: ``skip_on_field_errors`` defaults to ``True`` for ``validates_schema`` (:issue:`352`).


3.0.0a1 (2017-02-26)
++++++++++++++++++++

Features:

- ``dump_only`` and ``load_only`` for ``Function`` and ``Method`` are set based on ``serialize`` and ``deserialize`` arguments (:issue:`328`).

Other changes:

- *Backwards-incompatible*: ``fields.Method`` and ``fields.Function`` no longer swallow ``AttributeErrors`` (:issue:`395`). Thanks :user:`bereal` for the suggestion.
- *Backwards-incompatible*: ``validators.Length`` is no longer a subclass of ``validators.Range`` (:issue:`458`). Thanks :user:`deckar01` for the catch and patch.
- *Backwards-incompatible*: ``utils.get_func_args`` no longer returns bound arguments. This is consistent with the behavior of ``inspect.signature``. This change prevents a DeprecationWarning on Python 3.5 (:issue:`415`, :issue:`479`). Thanks :user:`deckar01` for the PR.
- *Backwards-incompatible*: Change the signature of ``utils.get_value`` and ``Schema.get_attribute`` for consistency with Python builtins (e.g. ``getattr``) (:issue:`341`). Thanks :user:`stas` for reporting and thanks :user:`deckar01` for the PR.
- *Backwards-incompatible*: Don't unconditionally call callable attributes (:issue:`430`, reverts :issue:`242`). Thanks :user:`mirko` for the suggestion.
- Drop support for Python 2.6 and 3.3.

Deprecation/Removals:

- Remove ``__error_handler__``, ``__accessor__``, ``@Schema.error_handler``, and ``@Schema.accessor``. Override ``Schema.handle_error`` and ``Schema.get_attribute`` instead.
- Remove ``func`` parameter of ``fields.Function``. Remove ``method_name`` parameter of ``fields.Method`` (issue:`325`). Use the ``serialize`` parameter instead.
- Remove ``extra`` parameter from ``Schema``. Use a ``@post_dump`` method to add additional data.
=======
2.15.5 (2018-09-15)
+++++++++++++++++++

Bug fixes:

- Handle empty SQLAlchemy lazy lists gracefully when dumping (:issue:`948`).
  Thanks :user:`vke-code` for the catch and :user:`YuriHeupa` for the patch.
>>>>>>> af2aef35

2.15.4 (2018-08-04)
+++++++++++++++++++

Bug fixes:

- Respect ``load_from`` when reporting errors for ``@validates('field_name')``
  (:issue:`748`). Thanks :user:`m-novikov` for the catch and patch.

2.15.3 (2018-05-20)
+++++++++++++++++++

Bug fixes:

- Fix passing ``only`` as a string to ``nested`` when the passed field
  defines ``dump_to`` (:issue:`800`, :issue:`822`). Thanks
  :user:`deckar01` for the catch and patch.

2.15.2 (2018-05-10)
+++++++++++++++++++

Bug fixes:

- Fix a race condition in validation when concurrent threads use the
  same ``Schema`` instance (:issue:`783`). Thanks :user:`yupeng0921` and
  :user:`lafrech` for the fix.
- Fix serialization behavior of
  ``fields.List(fields.Integer(as_string=True))`` (:issue:`788`). Thanks
  :user:`cactus` for reporting and :user:`lafrech` for the fix.
- Fix behavior of ``exclude`` parameter when passed from parent to
  nested schemas (:issue:`728`). Thanks :user:`timc13` for reporting and
  :user:`deckar01` for the fix.

2.15.1 (2018-04-25)
+++++++++++++++++++

Bug fixes:

- Fix behavior when an empty list is passed as the ``only`` argument
  (:issue:`772`). Thanks :user:`deckar01` for reporting and thanks
  :user:`lafrech` for the fix.

2.15.0 (2017-12-02)
+++++++++++++++++++

Bug fixes:

- Handle ``UnicodeDecodeError`` when deserializing ``bytes`` with a
  ``String`` field (:issue:`650`). Thanks :user:`dan-blanchard` for the
  suggestion and thanks :user:`4lissonsilveira` for the PR.

2.14.0 (2017-10-23)
+++++++++++++++++++

Features:

- Add ``require_tld`` parameter to ``validate.URL`` (:issue:`664`).
  Thanks :user:`sduthil` for the suggestion and the PR.

2.13.6 (2017-08-16)
+++++++++++++++++++

Bug fixes:

- Fix serialization of types that implement `__getitem__`
  (:issue:`669`). Thanks :user:`MichalKononenko`.

2.13.5 (2017-04-12)
+++++++++++++++++++

Bug fixes:

- Fix validation of iso8601-formatted dates (:issue:`556`). Thanks :user:`lafrech` for reporting.

2.13.4 (2017-03-19)
+++++++++++++++++++

Bug fixes:

- Fix symmetry of serialization and deserialization behavior when passing a dot-delimited path to the ``attribute`` parameter of fields (:issue:`450`). Thanks :user:`itajaja` for reporting.

2.13.3 (2017-03-11)
+++++++++++++++++++

Bug fixes:

- Restore backwards-compatibility of ``SchemaOpts`` constructor (:issue:`597`). Thanks :user:`Wesmania` for reporting and thanks :user:`frol` for the fix.

2.13.2 (2017-03-10)
+++++++++++++++++++

Bug fixes:

- Fix inheritance of ``ordered`` option when ``Schema`` subclasses define ``class Meta`` (:issue:`593`). Thanks :user:`frol`.

Support:

- Update contributing docs.

2.13.1 (2017-03-04)
+++++++++++++++++++

Bug fixes:

- Fix sorting on Schema subclasses when ``ordered=True`` (:issue:`592`). Thanks :user:`frol`.

2.13.0 (2017-02-18)
+++++++++++++++++++

Features:

- Minor optimizations (:issue:`577`). Thanks :user:`rowillia` for the PR.

2.12.2 (2017-01-30)
+++++++++++++++++++

Bug fixes:

- Unbound fields return `None` rather returning the field itself. This fixes a corner case introduced in :issue:`572`. Thanks :user:`touilleMan` for reporting and :user:`YuriHeupa` for the fix.

2.12.1 (2017-01-23)
+++++++++++++++++++

Bug fixes:

- Fix behavior when a ``Nested`` field is composed within a ``List`` field (:issue:`572`). Thanks :user:`avish` for reporting and :user:`YuriHeupa` for the PR.

2.12.0 (2017-01-22)
+++++++++++++++++++

Features:

- Allow passing nested attributes (e.g. ``'child.field'``) to the ``dump_only`` and ``load_only`` parameters of ``Schema`` (:issue:`572`). Thanks :user:`YuriHeupa` for the PR.
- Add ``schemes`` parameter to ``fields.URL`` (:issue:`574`). Thanks :user:`mosquito` for the PR.

2.11.1 (2017-01-08)
+++++++++++++++++++

Bug fixes:

- Allow ``strict`` class Meta option to be overriden by constructor (:issue:`550`). Thanks :user:`douglas-treadwell` for reporting and thanks :user:`podhmo` for the PR.

2.11.0 (2017-01-08)
+++++++++++++++++++

Features:

- Import ``marshmallow.fields`` in ``marshmallow/__init__.py`` to save an import when importing the ``marshmallow`` module (:issue:`557`). Thanks :user:`mindojo-victor`.

Support:

- Documentation: Improve example in "Validating Original Input Data" (:issue:`558`). Thanks :user:`altaurog`.
- Test against Python 3.6.

2.10.5 (2016-12-19)
+++++++++++++++++++

Bug fixes:

- Reset user-defined kwargs passed to ``ValidationError`` on each ``Schema.load`` call (:issue:`565`). Thanks :user:`jbasko` for the catch and patch.

Support:

- Tests: Fix redefinition of ``test_utils.test_get_value()`` (:issue:`562`). Thanks :user:`nelfin`.

2.10.4 (2016-11-18)
+++++++++++++++++++

Bug fixes:

- `Function` field works with callables that use Python 3 type annotations (:issue:`540`). Thanks :user:`martinstein` for reporting and thanks :user:`sabinem`, :user:`lafrech`, and :user:`maximkulkin` for the work on the PR.

2.10.3 (2016-10-02)
+++++++++++++++++++

Bug fixes:

- Fix behavior for serializing missing data with ``Number`` fields when ``as_string=True`` is passed (:issue:`538`). Thanks :user:`jessemyers` for reporting.

2.10.2 (2016-09-25)
+++++++++++++++++++

Bug fixes:

- Use fixed-point notation rather than engineering notation when serializing with ``Decimal`` (:issue:`534`). Thanks :user:`gdub`.
- Fix UUID validation on serialization and deserialization of ``uuid.UUID`` objects (:issue:`532`). Thanks :user:`pauljz`.

2.10.1 (2016-09-14)
+++++++++++++++++++

Bug fixes:

- Fix behavior when using ``validate.Equal(False)`` (:issue:`484`). Thanks :user:`pktangyue` for reporting and thanks :user:`tuukkamustonen` for the fix.
- Fix ``strict`` behavior when errors are raised in ``pre_dump``/``post_dump`` processors (:issue:`521`). Thanks :user:`tvuotila` for the catch and patch.
- Fix validation of nested fields on dumping (:issue:`528`). Thanks again :user:`tvuotila`.

2.10.0 (2016-09-05)
+++++++++++++++++++

Features:

- Errors raised by pre/post-load/dump methods will be added to a schema's errors dictionary (:issue:`472`). Thanks :user:`dbertouille` for the suggestion and for the PR.

2.9.1 (2016-07-21)
++++++++++++++++++

Bug fixes:

- Fix serialization of ``datetime.time`` objects with microseconds (:issue:`464`). Thanks :user:`Tim-Erwin` for reporting and thanks :user:`vuonghv` for the fix.
- Make ``@validates`` consistent with field validator behavior: if validation fails, the field will not be included in the deserialized output (:issue:`391`). Thanks :user:`martinstein` for reporting and thanks :user:`vuonghv` for the fix.

2.9.0 (2016-07-06)
++++++++++++++++++

- ``Decimal`` field coerces input values to a string before deserializing to a `decimal.Decimal` object in order to avoid transformation of float values under 12 significant digits (:issue:`434`, :issue:`435`). Thanks :user:`davidthornton` for the PR.

2.8.0 (2016-06-23)
++++++++++++++++++

Features:

- Allow ``only`` and ``exclude`` parameters to take nested fields, using dot-delimited syntax (e.g. ``only=['blog.author.email']``) (:issue:`402`). Thanks :user:`Tim-Erwin` and :user:`deckar01` for the discussion and implementation.

Support:

- Update tasks.py for compatibility with invoke>=0.13.0. Thanks :user:`deckar01`.

2.7.3 (2016-05-05)
++++++++++++++++++

- Make ``field.parent`` and ``field.name`` accessible to ``on_bind_field`` (:issue:`449`). Thanks :user:`immerrr`.

2.7.2 (2016-04-27)
++++++++++++++++++

No code changes in this release. This is a reupload in order to distribute an sdist for the last hotfix release. See :issue:`443`.

Support:

- Update license entry in setup.py to fix RPM distributions (:issue:`433`). Thanks :user:`rrajaravi` for reporting.

2.7.1 (2016-04-08)
++++++++++++++++++

Bug fixes:

- Only add Schemas to class registry if a class name is provided. This allows Schemas to be
  constructed dynamically using the ``type`` constructor without getting added to the class registry (which is useful for saving memory).

2.7.0 (2016-04-04)
++++++++++++++++++

Features:

- Make context available to ``Nested`` field's ``on_bind_field`` method (:issue:`408`). Thanks :user:`immerrr` for the PR.
- Pass through user ``ValidationError`` kwargs (:issue:`418`). Thanks :user:`russelldavies` for helping implement this.

Other changes:

- Remove unused attributes ``root``, ``parent``, and ``name`` from ``SchemaABC`` (:issue:`410`). Thanks :user:`Tim-Erwin` for the PR.

2.6.1 (2016-03-17)
++++++++++++++++++

Bug fixes:

- Respect `load_from` when reporting errors for nested required fields (:issue:`414`). Thanks :user:`yumike`.

2.6.0 (2016-02-01)
++++++++++++++++++

Features:

- Add ``partial`` argument to ``Schema.validate`` (:issue:`379`). Thanks :user:`tdevelioglu` for the PR.
- Add ``equal`` argument to ``validate.Length``. Thanks :user:`daniloakamine`.
- Collect all validation errors for each item deserialized by a ``List`` field (:issue:`345`). Thanks :user:`maximkulkin` for the report and the PR.

2.5.0 (2016-01-16)
++++++++++++++++++

Features:

- Allow a tuple of field names to be passed as the ``partial`` argument to ``Schema.load`` (:issue:`369`). Thanks :user:`tdevelioglu` for the PR.
- Add ``schemes`` argument to ``validate.URL`` (:issue:`356`).

2.4.2 (2015-12-08)
++++++++++++++++++

Bug fixes:

- Prevent duplicate error messages when validating nested collections (:issue:`360`). Thanks :user:`alexmorken` for the catch and patch.

2.4.1 (2015-12-07)
++++++++++++++++++

Bug fixes:

- Serializing an iterator will not drop the first item (:issue:`343`, :issue:`353`). Thanks :user:`jmcarp` for the patch. Thanks :user:`edgarallang` and :user:`jmcarp` for reporting.

2.4.0 (2015-12-06)
++++++++++++++++++

Features:

- Add ``skip_on_field_errors`` parameter to ``validates_schema`` (:issue:`323`). Thanks :user:`jjvattamattom` for the suggestion and :user:`d-sutherland` for the PR.

Bug fixes:

- Fix ``FormattedString`` serialization (:issue:`348`). Thanks :user:`acaird` for reporting.
- Fix ``@validates`` behavior when used when ``attribute`` is specified and ``strict=True`` (:issue:`350`). Thanks :user:`density` for reporting.

2.3.0 (2015-11-22)
++++++++++++++++++

Features:

- Add ``dump_to`` parameter to fields (:issue:`310`). Thanks :user:`ShayanArmanPercolate` for the suggestion. Thanks :user:`franciscod` and :user:`ewang` for the PRs.
- The ``deserialize`` function passed to ``fields.Function`` can optionally receive a ``context`` argument (:issue:`324`). Thanks :user:`DamianHeard`.
- The ``serialize`` function passed to ``fields.Function`` is optional (:issue:`325`). Thanks again :user:`DamianHeard`.
- The ``serialize`` function passed to ``fields.Method`` is optional (:issue:`329`). Thanks :user:`justanr`.

Deprecation/Removal:

- The ``func`` argument of ``fields.Function`` has been renamed to ``serialize``.
- The ``method_name`` argument of ``fields.Method`` has been renamed to ``serialize``.

``func`` and ``method_name`` are still present for backwards-compatibility, but they will both be removed in marshmallow 3.0.

2.2.1 (2015-11-11)
++++++++++++++++++

Bug fixes:

- Skip field validators for fields that aren't included in ``only`` (:issue:`320`). Thanks :user:`carlos-alberto` for reporting and :user:`eprikazc` for the PR.

2.2.0 (2015-10-26)
++++++++++++++++++

Features:

- Add support for partial deserialization with the ``partial`` argument to ``Schema`` and ``Schema.load`` (:issue:`290`). Thanks :user:`taion`.

Deprecation/Removals:

- ``Query`` and ``QuerySelect`` fields are removed.
- Passing of strings to ``required`` and ``allow_none`` is removed. Pass the ``error_messages`` argument instead.

Support:

- Add example of Schema inheritance in docs (:issue:`225`). Thanks :user:`martinstein` for the suggestion and :user:`juanrossi` for the PR.
- Add "Customizing Error Messages" section to custom fields docs.

2.1.3 (2015-10-18)
++++++++++++++++++

Bug fixes:

- Fix serialization of collections for which `iter` will modify position, e.g. Pymongo cursors (:issue:`303`). Thanks :user:`Mise` for the catch and patch.

2.1.2 (2015-10-14)
++++++++++++++++++

Bug fixes:

- Fix passing data to schema validator when using ``@validates_schema(many=True)`` (:issue:`297`). Thanks :user:`d-sutherland` for reporting.
- Fix usage of ``@validates`` with a nested field when ``many=True`` (:issue:`298`). Thanks :user:`nelfin` for the catch and patch.

2.1.1 (2015-10-07)
++++++++++++++++++

Bug fixes:

- ``Constant`` field deserializes to its value regardless of whether its field name is present in input data (:issue:`291`). Thanks :user:`fayazkhan` for reporting.

2.1.0 (2015-09-30)
++++++++++++++++++

Features:

- Add ``Dict`` field for arbitrary mapping data (:issue:`251`). Thanks :user:`dwieeb` for adding this and :user:`Dowwie` for the suggestion.
- Add ``Field.root`` property, which references the field's Schema.

Deprecation/Removals:

- The ``extra`` param of ``Schema`` is deprecated. Add extra data in a ``post_load`` method instead.
- ``UnmarshallingError`` and ``MarshallingError`` are removed.

Bug fixes:

- Fix storing multiple schema-level validation errors (:issue:`287`). Thanks :user:`evgeny-sureev` for the patch.
- If ``missing=None`` on a field, ``allow_none`` will be set to ``True``.

Other changes:

- A ``List's`` inner field will have the list field set as its parent. Use ``root`` to access the ``Schema``.

2.0.0 (2015-09-25)
++++++++++++++++++

Features:

- Make error messages configurable at the class level and instance level (``Field.default_error_messages`` attribute and ``error_messages`` parameter, respectively).

Deprecation/Removals:

- Remove ``make_object``. Use a ``post_load`` method instead (:issue:`277`).
- Remove the ``error`` parameter and attribute of ``Field``.
- Passing string arguments to ``required`` and ``allow_none`` is deprecated. Pass the ``error_messages`` argument instead. **This API will be removed in version 2.2**.
- Remove ``Arbitrary``, ``Fixed``, and ``Price`` fields (:issue:`86`). Use ``Decimal`` instead.
- Remove ``Select`` / ``Enum`` fields (:issue:`135`). Use the ``OneOf`` validator instead.

Bug fixes:

- Fix error format for ``Nested`` fields when ``many=True``. Thanks :user:`alexmorken`.
- ``pre_dump`` methods are invoked before implicit field creation. Thanks :user:`makmanalp` for reporting.
- Return correct "required" error message for ``Nested`` field.
- The ``only`` argument passed to a ``Schema`` is bounded by the ``fields`` option (:issue:`183`). Thanks :user:`lustdante` for the suggestion.

Changes from 2.0.0rc2:

- ``error_handler`` and ``accessor`` options are replaced with the ``handle_error`` and ``get_attribute`` methods :issue:`284`.
- Remove ``marshmallow.compat.plain_function`` since it is no longer used.
- Non-collection values are invalid input for ``List`` field (:issue:`231`). Thanks :user:`density` for reporting.
- Bug fix: Prevent infinite loop when validating a required, self-nested field. Thanks :user:`Bachmann1234` for the fix.

2.0.0rc2 (2015-09-16)
+++++++++++++++++++++

Deprecation/Removals:

- ``make_object`` is deprecated. Use a ``post_load`` method instead (:issue:`277`). **This method will be removed in the final 2.0 release**.
- ``Schema.accessor`` and ``Schema.error_handler`` decorators are deprecated. Define the ``accessor`` and ``error_handler`` class Meta options instead.

Bug fixes:

- Allow non-field names to be passed to ``ValidationError`` (:issue:`273`). Thanks :user:`evgeny-sureev` for the catch and patch.

Changes from 2.0.0rc1:

- The ``raw`` parameter of the ``pre_*``, ``post_*``, ``validates_schema`` decorators was renamed to ``pass_many`` (:issue:`276`).
- Add ``pass_original`` parameter to ``post_load`` and ``post_dump`` (:issue:`216`).
- Methods decorated with the ``pre_*``, ``post_*``, and ``validates_*`` decorators must be instance methods. Class methods and instance methods are not supported at this time.

2.0.0rc1 (2015-09-13)
+++++++++++++++++++++

Features:

- *Backwards-incompatible*: ``fields.Field._deserialize`` now takes ``attr`` and ``data`` as arguments (:issue:`172`). Thanks :user:`alexmic` and :user:`kevinastone` for the suggestion.
- Allow a ``Field's`` ``attribute`` to be modified during deserialization (:issue:`266`). Thanks :user:`floqqi`.
- Allow partially-valid data to be returned for ``Nested`` fields (:issue:`269`). Thanks :user:`jomag` for the suggestion.
- Add ``Schema.on_bind_field`` hook which allows a ``Schema`` to modify its fields when they are bound.
- Stricter validation of string, boolean, and number fields (:issue:`231`). Thanks :user:`touilleMan` for the suggestion.
- Improve consistency of error messages.

Deprecation/Removals:

- ``Schema.validator``, ``Schema.preprocessor``, and ``Schema.data_handler`` are removed. Use ``validates_schema``, ``pre_load``, and ``post_dump`` instead.
- ``QuerySelect``  and ``QuerySelectList`` are deprecated (:issue:`227`). **These fields will be removed in version 2.1.**
- ``utils.get_callable_name`` is removed.

Bug fixes:

- If a date format string is passed to a ``DateTime`` field, it is always used for deserialization (:issue:`248`). Thanks :user:`bartaelterman` and :user:`praveen-p`.

Support:

- Documentation: Add "Using Context" section to "Extending Schemas" page (:issue:`224`).
- Include tests and docs in release tarballs (:issue:`201`).
- Test against Python 3.5.

2.0.0b5 (2015-08-23)
++++++++++++++++++++

Features:

- If a field corresponds to a callable attribute, it will be called upon serialization. Thanks :user:`alexmorken`.
- Add ``load_only`` and ``dump_only`` class Meta options. Thanks :user:`kelvinhammond`.
- If a ``Nested`` field is required, recursively validate any required fields in the nested schema (:issue:`235`). Thanks :user:`max-orhai`.
- Improve error message if a list of dicts is not passed to a ``Nested`` field for which ``many=True``. Thanks again :user:`max-orhai`.

Bug fixes:

- `make_object` is only called after all validators and postprocessors have finished (:issue:`253`). Thanks :user:`sunsongxp` for reporting.
- If an invalid type is passed to ``Schema`` and ``strict=False``, store a ``_schema`` error in the errors dict rather than raise an exception (:issue:`261`). Thanks :user:`density` for reporting.

Other changes:

- ``make_object`` is only called when input data are completely valid (:issue:`243`). Thanks :user:`kissgyorgy` for reporting.
- Change default error messages for ``URL`` and ``Email`` validators so that they don't include user input (:issue:`255`).
- ``Email`` validator permits email addresses with non-ASCII characters, as per RFC 6530 (:issue:`221`). Thanks :user:`lextoumbourou` for reporting and :user:`mwstobo` for sending the patch.

2.0.0b4 (2015-07-07)
++++++++++++++++++++

Features:

- ``List`` field respects the ``attribute`` argument of the inner field. Thanks :user:`jmcarp`.
- The ``container`` field ``List`` field has access to its parent ``Schema`` via its ``parent`` attribute. Thanks again :user:`jmcarp`.

Deprecation/Removals:

- Legacy validator functions have been removed (:issue:`73`). Use the class-based validators in ``marshmallow.validate`` instead.

Bug fixes:

- ``fields.Nested`` correctly serializes nested ``sets`` (:issue:`233`). Thanks :user:`traut`.

Changes from 2.0.0b3:

- If ``load_from`` is used on deserialization, the value of ``load_from`` is used as the key in the errors dict (:issue:`232`). Thanks :user:`alexmorken`.

2.0.0b3 (2015-06-14)
+++++++++++++++++++++

Features:

- Add ``marshmallow.validates_schema`` decorator for defining schema-level validators (:issue:`116`).
- Add ``marshmallow.validates`` decorator for defining field validators as Schema methods (:issue:`116`). Thanks :user:`philtay`.
- Performance improvements.
- Defining ``__marshallable__`` on complex objects is no longer necessary.
- Add ``fields.Constant``. Thanks :user:`kevinastone`.

Deprecation/Removals:

- Remove ``skip_missing`` class Meta option. By default, missing inputs are excluded from serialized output (:issue:`211`).
- Remove optional ``context`` parameter that gets passed to methods for ``Method`` fields.
- ``Schema.validator`` is deprecated. Use ``marshmallow.validates_schema`` instead.
- ``utils.get_func_name`` is removed. Use ``utils.get_callable_name`` instead.

Bug fixes:

- Fix serializing values from keyed tuple types (regression of :issue:`28`). Thanks :user:`makmanalp` for reporting.

Other changes:

- Remove unnecessary call to ``utils.get_value`` for ``Function`` and ``Method`` fields (:issue:`208`). Thanks :user:`jmcarp`.
- Serializing a collection without passing ``many=True`` will not result in an error. Be very careful to pass the ``many`` argument when necessary.

Support:

- Documentation: Update Flask and Peewee examples. Update Quickstart.

Changes from 2.0.0b2:

- ``Boolean`` field serializes ``None`` to ``None``, for consistency with other fields (:issue:`213`). Thanks :user:`cmanallen` for reporting.
- Bug fix: ``load_only`` fields do not get validated during serialization.
- Implicit passing of original, raw data to Schema validators is removed. Use ``@marshmallow.validates_schema(pass_original=True)`` instead.

2.0.0b2 (2015-05-03)
++++++++++++++++++++

Features:

- Add useful ``__repr__`` methods to validators (:issue:`204`). Thanks :user:`philtay`.
- *Backwards-incompatible*: By default, ``NaN``, ``Infinity``, and ``-Infinity`` are invalid values for ``fields.Decimal``. Pass ``allow_nan=True`` to allow these values. Thanks :user:`philtay`.

Changes from 2.0.0b1:

- Fix serialization of ``None`` for `Time`, `TimeDelta`, and `Date` fields (a regression introduced in 2.0.0a1).

Includes bug fixes from 1.2.6.

2.0.0b1 (2015-04-26)
++++++++++++++++++++

Features:

- Errored fields will not appear in (de)serialized output dictionaries (:issue:`153`, :issue:`202`).
- Instantiate ``OPTIONS_CLASS`` in ``SchemaMeta``. This makes ``Schema.opts`` available in metaclass methods. It also causes validation to occur earlier (upon ``Schema`` class declaration rather than instantiation).
- Add ``SchemaMeta.get_declared_fields`` class method to support adding additional declared fields.

Deprecation/Removals:

- Remove ``allow_null`` parameter of ``fields.Nested`` (:issue:`203`).

Changes from 2.0.0a1:

- Fix serialization of `None` for ``fields.Email``.

2.0.0a1 (2015-04-25)
++++++++++++++++++++

Features:

- *Backwards-incompatible*: When ``many=True``, the errors dictionary returned by ``dump`` and ``load`` will be keyed on the indices of invalid items in the (de)serialized collection (:issue:`75`). Add ``index_errors=False`` on a Schema's ``class Meta`` options to disable this behavior.
- *Backwards-incompatible*: By default, fields will raise a ValidationError if the input is ``None``. The ``allow_none`` parameter can override this behavior.
- *Backwards-incompatible*: A ``Field's`` ``default`` parameter is only used if explicitly set and the field's value is missing in the input to `Schema.dump`. If not set, the key will not be present in the serialized output for missing values . This is the behavior for *all* fields. ``fields.Str`` no longer defaults to ``''``, ``fields.Int`` no longer defaults to ``0``, etc. (:issue:`199`). Thanks :user:`jmcarp` for the feedback.
- In ``strict`` mode, a ``ValidationError`` is raised. Error messages are accessed via the ``ValidationError's`` ``messages`` attribute (:issue:`128`).
- Add ``allow_none`` parameter to ``fields.Field``. If ``False`` (the default), validation fails when the field's value is ``None`` (:issue:`76`, :issue:`111`). If ``allow_none`` is ``True``, ``None`` is considered valid and will deserialize to ``None``.
- Schema-level validators can store error messages for multiple fields (:issue:`118`). Thanks :user:`ksesong` for the suggestion.
- Add ``pre_load``, ``post_load``, ``pre_dump``, and ``post_dump`` Schema method decorators for defining pre- and post- processing routines (:issue:`153`, :issue:`179`). Thanks :user:`davidism`, :user:`taion`, and :user:`jmcarp` for the suggestions and feedback. Thanks :user:`taion` for the implementation.
- Error message for ``required`` validation is configurable. (:issue:`78`). Thanks :user:`svenstaro` for the suggestion. Thanks :user:`0xDCA` for the implementation.
- Add ``load_from`` parameter to fields (:issue:`125`). Thanks :user:`hakjoon`.
- Add ``load_only`` and ``dump_only`` parameters to fields (:issue:`61`, :issue:`87`). Thanks :user:`philtay`.
- Add `missing` parameter to fields (:issue:`115`). Thanks :user:`philtay`.
- Schema validators can take an optional ``raw_data`` argument which contains raw input data, incl. data not specified in the schema (:issue:`127`). Thanks :user:`ryanlowe0`.
- Add ``validate.OneOf`` (:issue:`135`) and ``validate.ContainsOnly`` (:issue:`149`) validators. Thanks :user:`philtay`.
- Error messages for validators can be interpolated with `{input}` and other values (depending on the validator).
- ``fields.TimeDelta`` always serializes to an integer value in order to avoid rounding errors (:issue:`105`). Thanks :user:`philtay`.
- Add ``include`` class Meta option to support field names which are Python keywords (:issue:`139`). Thanks :user:`nickretallack` for the suggestion.
- ``exclude`` parameter is respected when used together with ``only`` parameter (:issue:`165`). Thanks :user:`lustdante` for the catch and patch.
- ``fields.List`` works as expected with generators and sets (:issue:`185`). Thanks :user:`sergey-aganezov-jr`.

Deprecation/Removals:

- ``MarshallingError`` and ``UnmarshallingError`` error are deprecated in favor of a single ``ValidationError`` (:issue:`160`).
- ``context`` argument passed to Method fields is deprecated. Use ``self.context`` instead (:issue:`184`).
- Remove ``ForcedError``.
- Remove support for generator functions that yield validators (:issue:`74`). Plain generators of validators are still supported.
- The ``Select/Enum`` field is deprecated in favor of using `validate.OneOf` validator (:issue:`135`).
- Remove legacy, pre-1.0 API (``Schema.data`` and ``Schema.errors`` properties) (:issue:`73`).
- Remove ``null`` value.

Other changes:

- ``Marshaller``, ``Unmarshaller`` were moved to ``marshmallow.marshalling``. These should be considered private API (:issue:`129`).
- Make ``allow_null=True`` the default for ``Nested`` fields. This will make ``None`` serialize to ``None`` rather than a dictionary with empty values (:issue:`132`). Thanks :user:`nickrellack` for the suggestion.

1.2.6 (2015-05-03)
++++++++++++++++++

Bug fixes:

- Fix validation error message for ``fields.Decimal``.
- Allow error message for ``fields.Boolean`` to be customized with the ``error`` parameter (like other fields).

1.2.5 (2015-04-25)
++++++++++++++++++

Bug fixes:

- Fix validation of invalid types passed to a ``Nested`` field when ``many=True`` (:issue:`188`). Thanks :user:`juanrossi` for reporting.

Support:

- Fix pep8 dev dependency for flake8. Thanks :user:`taion`.

1.2.4 (2015-03-22)
++++++++++++++++++

Bug fixes:

- Fix behavior of ``as_string`` on ``fields.Integer`` (:issue:`173`). Thanks :user:`taion` for the catch and patch.

Other changes:

- Remove dead code from ``fields.Field``. Thanks :user:`taion`.

Support:

- Correction to ``_postprocess`` method in docs. Thanks again :user:`taion`.

1.2.3 (2015-03-15)
++++++++++++++++++

Bug fixes:

- Fix inheritance of ``ordered`` class Meta option (:issue:`162`). Thanks :user:`stephenfin` for reporting.

1.2.2 (2015-02-23)
++++++++++++++++++

Bug fixes:

- Fix behavior of ``skip_missing`` and ``accessor`` options when ``many=True`` (:issue:`137`). Thanks :user:`3rdcycle`.
- Fix bug that could cause an ``AttributeError`` when nesting schemas with schema-level validators (:issue:`144`). Thanks :user:`vovanbo` for reporting.

1.2.1 (2015-01-11)
++++++++++++++++++

Bug fixes:

- A ``Schema's`` ``error_handler``--if defined--will execute if ``Schema.validate`` returns validation errors (:issue:`121`).
- Deserializing `None` returns `None` rather than raising an ``AttributeError`` (:issue:`123`). Thanks :user:`RealSalmon` for the catch and patch.

1.2.0 (2014-12-22)
++++++++++++++++++

Features:

- Add ``QuerySelect`` and ``QuerySelectList`` fields (:issue:`84`).
- Convert validators in ``marshmallow.validate`` into class-based callables to make them easier to use when declaring fields (:issue:`85`).
- Add ``Decimal`` field which is safe to use when dealing with precise numbers (:issue:`86`).

Thanks :user:`philtay` for these contributions.

Bug fixes:

- ``Date`` fields correctly deserializes to a ``datetime.date`` object when ``python-dateutil`` is not installed (:issue:`79`). Thanks :user:`malexer` for the catch and patch.
- Fix bug that raised an ``AttributeError`` when using a class-based validator.
- Fix ``as_string`` behavior of Number fields when serializing to default value.
- Deserializing ``None`` or the empty string with either a ``DateTime``, ``Date``, ``Time`` or ``TimeDelta`` results in the correct unmarshalling errors (:issue:`96`). Thanks :user:`svenstaro` for reporting and helping with this.
- Fix error handling when deserializing invalid UUIDs (:issue:`106`). Thanks :user:`vesauimonen` for the catch and patch.
- ``Schema.loads`` correctly defaults to use the value of ``self.many`` rather than defaulting to ``False`` (:issue:`108`). Thanks :user:`davidism` for the catch and patch.
- Validators, data handlers, and preprocessors are no longer shared between schema subclasses (:issue:`88`). Thanks :user:`amikholap` for reporting.
- Fix error handling when passing a ``dict`` or ``list`` to a ``ValidationError`` (:issue:`110`). Thanks :user:`ksesong` for reporting.

Deprecation:

- The validator functions in the ``validate`` module are deprecated in favor of the class-based validators (:issue:`85`).
- The ``Arbitrary``, ``Price``, and ``Fixed`` fields are deprecated in favor of the ``Decimal`` field (:issue:`86`).

Support:

- Update docs theme.
- Update contributing docs (:issue:`77`).
- Fix namespacing example in "Extending Schema" docs. Thanks :user:`Ch00k`.
- Exclude virtualenv directories from syntax checking (:issue:`99`). Thanks :user:`svenstaro`.


1.1.0 (2014-12-02)
++++++++++++++++++

Features:

- Add ``Schema.validate`` method which validates input data against a schema. Similar to ``Schema.load``, but does not call ``make_object`` and only returns the errors dictionary.
- Add several validation functions to the ``validate`` module. Thanks :user:`philtay`.
- Store field name and instance on exceptions raised in ``strict`` mode.

Bug fixes:

- Fix serializing dictionaries when field names are methods of ``dict`` (e.g. ``"items"``). Thanks :user:`rozenm` for reporting.
- If a Nested field is passed ``many=True``, ``None`` serializes to an empty list. Thanks :user:`nickretallack` for reporting.
- Fix behavior of ``many`` argument passed to ``dump`` and ``load``. Thanks :user:`svenstaro` for reporting and helping with this.
- Fix ``skip_missing`` behavior for ``String`` and ``List`` fields. Thanks :user:`malexer` for reporting.
- Fix compatibility with python-dateutil 2.3.
- More consistent error messages across DateTime, TimeDelta, Date, and Time fields.

Support:

- Update Flask and Peewee examples.

1.0.1 (2014-11-18)
++++++++++++++++++

Hotfix release.

- Ensure that errors dictionary is correctly cleared on each call to Schema.dump and Schema.load.

1.0.0 (2014-11-16)
++++++++++++++++++

Adds new features, speed improvements, better error handling, and updated documentation.

- Add ``skip_missing`` ``class Meta`` option.
- A field's ``default`` may be a callable.
- Allow accessor function to be configured via the ``Schema.accessor`` decorator or the ``__accessor__`` class member.
- ``URL`` and ``Email`` fields are validated upon serialization.
- ``dump`` and ``load`` can receive the ``many`` argument.
- Move a number of utility functions from fields.py to utils.py.
- More useful ``repr`` for ``Field`` classes.
- If a field's default is ``fields.missing`` and its serialized value is ``None``, it will not be included in the final serialized result.
- Schema.dumps no longer coerces its result to a binary string on Python 3.
- *Backwards-incompatible*: Schema output is no longer an ``OrderedDict`` by default. If you want ordered field output, you must explicitly set the ``ordered`` option to ``True``.
- *Backwards-incompatible*: `error` parameter of the `Field` constructor is deprecated. Raise a `ValidationError` instead.
- Expanded test coverage.
- Updated docs.

1.0.0-a (2014-10-19)
++++++++++++++++++++

Major reworking and simplification of the public API, centered around support for deserialization, improved validation, and a less stateful ``Schema`` class.

* Rename ``Serializer`` to ``Schema``.
* Support for deserialization.
* Use the ``Schema.dump`` and ``Schema.load`` methods for serializing and deserializing, respectively.
* *Backwards-incompatible*: Remove ``Serializer.json`` and ``Serializer.to_json``. Use ``Schema.dumps`` instead.
* Reworked fields interface.
* *Backwards-incompatible*: ``Field`` classes implement ``_serialize`` and ``_deserialize`` methods. ``serialize`` and ``deserialize`` comprise the public API for a ``Field``. ``Field.format`` and ``Field.output`` have been removed.
* Add ``exceptions.ForcedError`` which allows errors to be raised during serialization (instead of storing errors in the ``errors`` dict).
* *Backwards-incompatible*: ``DateTime`` field serializes to ISO8601 format by default (instead of RFC822).
* *Backwards-incompatible*: Remove ``Serializer.factory`` method. It is no longer necessary with the ``dump`` method.
* *Backwards-incompatible*: Allow nesting a serializer within itself recursively. Use ``exclude`` or ``only`` to prevent infinite recursion.
* *Backwards-incompatible*: Multiple errors can be stored for a single field. The errors dictionary returned by ``load`` and ``dump`` have lists of error messages keyed by field name.
* Remove ``validated`` decorator. Validation occurs within ``Field`` methods.
* ``Function`` field raises a ``ValueError`` if an uncallable object is passed to its constructor.
* ``Nested`` fields inherit context from their parent.
* Add ``Schema.preprocessor`` and ``Schema.validator`` decorators for registering preprocessing and schema-level validation functions respectively.
* Custom error messages can be specified by raising a ``ValidationError`` within a validation function.
* Extra keyword arguments passed to a Field are stored as metadata.
* Fix ordering of field output.
* Fix behavior of the ``required`` parameter on ``Nested`` fields.
* Fix serializing keyed tuple types (e.g. ``namedtuple``) with ``class Meta`` options.
* Fix default value for ``Fixed`` and ``Price`` fields.
* Fix serialization of binary strings.
* ``Schemas`` can inherit fields from non-``Schema`` base classes (e.g. mixins). Also, fields are inherited according to the MRO (rather than recursing over base classes). Thanks :user:`jmcarp`.
* Add ``Str``, ``Bool``, and ``Int`` field class aliases.

0.7.0 (2014-06-22)
++++++++++++++++++

* Add ``Serializer.error_handler`` decorator that registers a custom error handler.
* Add ``Serializer.data_handler`` decorator that registers data post-processing callbacks.
* *Backwards-incompatible*: ``process_data`` method is deprecated. Use the ``data_handler`` decorator instead.
* Fix bug that raised error when passing ``extra`` data together with ``many=True``. Thanks :user:`buttsicles` for reporting.
* If ``required=True`` validation is violated for a given ``Field``, it will raise an error message that is different from the message specified by the ``error`` argument. Thanks :user:`asteinlein`.
* More generic error message raised when required field is missing.
* ``validated`` decorator should only wrap a ``Field`` class's ``output`` method.

0.6.0 (2014-06-03)
++++++++++++++++++

* Fix bug in serializing keyed tuple types, e.g. ``namedtuple`` and ``KeyedTuple``.
* Nested field can load a serializer by its class name as a string. This makes it easier to implement 2-way nesting.
* Make Serializer.data override-able.

0.5.5 (2014-05-02)
++++++++++++++++++

* Add ``Serializer.factory`` for creating a factory function that returns a Serializer instance.
* ``MarshallingError`` stores its underlying exception as an instance variable. This is useful for inspecting errors.
* ``fields.Select`` is aliased to ``fields.Enum``.
* Add ``fields.__all__`` and ``marshmallow.__all__`` so that the modules can be more easily extended.
* Expose ``Serializer.OPTIONS_CLASS`` as a class variable so that options defaults can be overridden.
* Add ``Serializer.process_data`` hook that allows subclasses to manipulate the final output data.

0.5.4 (2014-04-17)
++++++++++++++++++

* Add ``json_module`` class Meta option.
* Add ``required`` option to fields . Thanks :user:`DeaconDesperado`.
* Tested on Python 3.4 and PyPy.

0.5.3 (2014-03-02)
++++++++++++++++++

* Fix ``Integer`` field default. It is now ``0`` instead of ``0.0``. Thanks :user:`kalasjocke`.
* Add ``context`` param to ``Serializer``. Allows accessing arbitrary objects in ``Function`` and ``Method`` fields.
* ``Function`` and ``Method`` fields raise ``MarshallingError`` if their argument is uncallable.


0.5.2 (2014-02-10)
++++++++++++++++++

* Enable custom field validation via the ``validate`` parameter.
* Add ``utils.from_rfc`` for parsing RFC datestring to Python datetime object.

0.5.1 (2014-02-02)
++++++++++++++++++

* Avoid unnecessary attribute access in ``utils.to_marshallable_type`` for improved performance.
* Fix RFC822 formatting for localized datetimes.

0.5.0 (2013-12-29)
++++++++++++++++++

* Can customize validation error messages by passing the ``error`` parameter to a field.
* *Backwards-incompatible*: Rename ``fields.NumberField`` -> ``fields.Number``.
* Add ``fields.Select``. Thanks :user:`ecarreras`.
* Support nesting a Serializer within itself by passing ``"self"`` into ``fields.Nested`` (only up to depth=1).
* *Backwards-incompatible*: No implicit serializing of collections. Must set ``many=True`` if serializing to a list. This ensures that marshmallow handles singular objects correctly, even if they are iterable.
* If Nested field ``only`` parameter is a field name, only return a single value for the nested object (instead of a dict) or a flat list of values.
* Improved performance and stability.

0.4.1 (2013-12-01)
++++++++++++++++++

* An object's ``__marshallable__`` method, if defined, takes precedence over ``__getitem__``.
* Generator expressions can be passed to a serializer.
* Better support for serializing list-like collections (e.g. ORM querysets).
* Other minor bugfixes.

0.4.0 (2013-11-24)
++++++++++++++++++

* Add ``additional`` `class Meta` option.
* Add ``dateformat`` `class Meta` option.
* Support for serializing UUID, date, time, and timedelta objects.
* Remove ``Serializer.to_data`` method. Just use ``Serialize.data`` property.
* String field defaults to empty string instead of ``None``.
* *Backwards-incompatible*: ``isoformat`` and ``rfcformat`` functions moved to utils.py.
* *Backwards-incompatible*: Validation functions moved to validate.py.
* *Backwards-incompatible*: Remove types.py.
* Reorder parameters to ``DateTime`` field (first parameter is dateformat).
* Ensure that ``to_json`` returns bytestrings.
* Fix bug with including an object property in ``fields`` Meta option.
* Fix bug with passing ``None`` to a serializer.

0.3.1 (2013-11-16)
++++++++++++++++++

* Fix bug with serializing dictionaries.
* Fix error raised when serializing empty list.
* Add ``only`` and ``exclude`` parameters to Serializer constructor.
* Add ``strict`` parameter and option: causes Serializer to raise an error if invalid data are passed in, rather than storing errors.
* Updated Flask + SQLA example in docs.

0.3.0 (2013-11-14)
++++++++++++++++++

* Declaring Serializers just got easier. The *class Meta* paradigm allows you to specify fields more concisely. Can specify ``fields`` and ``exclude`` options.
* Allow date formats to be changed by passing ``format`` parameter to ``DateTime`` field constructor. Can either be ``"rfc"`` (default), ``"iso"``, or a date format string.
* More useful error message when declaring fields as classes (instead of an instance, which is the correct usage).
* Rename MarshallingException -> MarshallingError.
* Rename marshmallow.core -> marshmallow.serializer.

0.2.1 (2013-11-12)
++++++++++++++++++

* Allow prefixing field names.
* Fix storing errors on Nested Serializers.
* Python 2.6 support.

0.2.0 (2013-11-11)
++++++++++++++++++

* Field-level validation.
* Add ``fields.Method``.
* Add ``fields.Function``.
* Allow binding of extra data to a serialized object by passing the ``extra`` param when initializing a ``Serializer``.
* Add ``relative`` paramater to ``fields.Url`` that allows for relative URLs.

0.1.0 (2013-11-10)
++++++++++++++++++

* First release.<|MERGE_RESOLUTION|>--- conflicted
+++ resolved
@@ -1,7 +1,6 @@
 Changelog
 ---------
 
-<<<<<<< HEAD
 3.0.0b14 (unreleased)
 +++++++++++++++++++++
 
@@ -293,7 +292,7 @@
 - Remove ``__error_handler__``, ``__accessor__``, ``@Schema.error_handler``, and ``@Schema.accessor``. Override ``Schema.handle_error`` and ``Schema.get_attribute`` instead.
 - Remove ``func`` parameter of ``fields.Function``. Remove ``method_name`` parameter of ``fields.Method`` (issue:`325`). Use the ``serialize`` parameter instead.
 - Remove ``extra`` parameter from ``Schema``. Use a ``@post_dump`` method to add additional data.
-=======
+
 2.15.5 (2018-09-15)
 +++++++++++++++++++
 
@@ -301,7 +300,6 @@
 
 - Handle empty SQLAlchemy lazy lists gracefully when dumping (:issue:`948`).
   Thanks :user:`vke-code` for the catch and :user:`YuriHeupa` for the patch.
->>>>>>> af2aef35
 
 2.15.4 (2018-08-04)
 +++++++++++++++++++
