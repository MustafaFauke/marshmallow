--- conflicted
+++ resolved
@@ -1,7 +1,6 @@
 Changelog
 ---------
 
-<<<<<<< HEAD
 3.0.0b9 (unreleased)
 ++++++++++++++++++++
 
@@ -10,6 +9,10 @@
 - *Backwards-incompatible*: ``missing`` and ``default`` values are
   passed in deserialized form (:issue:`378`). Thanks :user:`chadrik` for
   the suggestion and thanks :user:`lafrech` for the PR.
+
+Bug fixes:
+
+- Includes the bugfix from 2.15.1.
 
 3.0.0b8 (2018-03-24)
 ++++++++++++++++++++
@@ -184,7 +187,7 @@
 - Remove ``__error_handler__``, ``__accessor__``, ``@Schema.error_handler``, and ``@Schema.accessor``. Override ``Schema.handle_error`` and ``Schema.get_attribute`` instead.
 - Remove ``func`` parameter of ``fields.Function``. Remove ``method_name`` parameter of ``fields.Method`` (issue:`325`). Use the ``serialize`` parameter instead.
 - Remove ``extra`` parameter from ``Schema``. Use a ``@post_dump`` method to add additional data.
-=======
+
 2.15.1 (2018-04-25)
 +++++++++++++++++++
 
@@ -193,7 +196,6 @@
 - Fix behavior when an empty list is passed as the ``only`` argument
   (:issue:`772`). Thanks :user:`deckar01` for reporting and thanks
   :user:`lafrech` for the fix.
->>>>>>> 37ac8554
 
 2.15.0 (2017-12-02)
 +++++++++++++++++++
