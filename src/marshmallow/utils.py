"""Utility methods for marshmallow."""
import collections
import functools
import datetime
import inspect
import json
import re
from collections.abc import Mapping, Iterable
from email.utils import format_datetime, parsedate_to_datetime
from pprint import pprint as py_pprint

from marshmallow.base import FieldABC
from marshmallow.exceptions import FieldInstanceResolutionError

EXCLUDE = 'exclude'
INCLUDE = 'include'
RAISE = 'raise'

dateutil_available = False
try:
    from dateutil import parser
    dateutil_available = True
except ImportError:
    dateutil_available = False

class _Missing:

    def __bool__(self):
        return False

    def __copy__(self):
        return self

    def __deepcopy__(self, _):
        return self

    def __repr__(self):
        return '<marshmallow.missing>'


# Singleton value that indicates that a field's value is missing from input
# dict passed to :meth:`Schema.load`. If the field's value is not required,
# it's ``default`` value is used.
missing = _Missing()


def is_generator(obj):
    """Return True if ``obj`` is a generator
    """
    return inspect.isgeneratorfunction(obj) or inspect.isgenerator(obj)


def is_iterable_but_not_string(obj):
    """Return True if ``obj`` is an iterable object that isn't a string."""
    return (
        (isinstance(obj, Iterable) and not hasattr(obj, 'strip')) or is_generator(obj)
    )


def is_collection(obj):
    """Return True if ``obj`` is a collection type, e.g list, tuple, queryset."""
    return is_iterable_but_not_string(obj) and not isinstance(obj, Mapping)


def is_instance_or_subclass(val, class_):
    """Return True if ``val`` is either a subclass or instance of ``class_``."""
    try:
        return issubclass(val, class_)
    except TypeError:
        return isinstance(val, class_)

def is_keyed_tuple(obj):
    """Return True if ``obj`` has keyed tuple behavior, such as
    namedtuples or SQLAlchemy's KeyedTuples.
    """
    return isinstance(obj, tuple) and hasattr(obj, '_fields')


def pprint(obj, *args, **kwargs):
    """Pretty-printing function that can pretty-print OrderedDicts
    like regular dictionaries. Useful for printing the output of
    :meth:`marshmallow.Schema.dump`.
    """
    if isinstance(obj, collections.OrderedDict):
        print(json.dumps(obj, *args, **kwargs))
    else:
        py_pprint(obj, *args, **kwargs)


# From pytz: http://pytz.sourceforge.net/
ZERO = datetime.timedelta(0)


class UTC(datetime.tzinfo):
    """UTC

    Optimized UTC implementation. It unpickles using the single module global
    instance defined beneath this class declaration.
    """
    zone = 'UTC'

    _utcoffset = ZERO
    _dst = ZERO
    _tzname = zone

    def fromutc(self, dt):
        if dt.tzinfo is None:
            return self.localize(dt)
        return super(utc.__class__, self).fromutc(dt)

    def utcoffset(self, dt):
        return ZERO

    def tzname(self, dt):
        return 'UTC'

    def dst(self, dt):
        return ZERO

    def localize(self, dt, is_dst=False):
        """Convert naive time to local time"""
        if dt.tzinfo is not None:
            raise ValueError('Not naive datetime (tzinfo is already set)')
        return dt.replace(tzinfo=self)

    def normalize(self, dt, is_dst=False):
        """Correct the timezone information on the given datetime"""
        if dt.tzinfo is self:
            return dt
        if dt.tzinfo is None:
            raise ValueError('Naive time - no tzinfo set')
        return dt.astimezone(self)

    def __repr__(self):
        return '<UTC>'

    def __str__(self):
        return 'UTC'


UTC = utc = UTC()  # UTC is a singleton


def rfcformat(dt, *, localtime=False):
    """Return the RFC822-formatted representation of a datetime object.

    :param datetime dt: The datetime.
    :param bool localtime: If ``True``, return the date relative to the local
        timezone instead of UTC, displaying the proper offset,
        e.g. "Sun, 10 Nov 2013 08:23:45 -0600"
    """
    if localtime and dt.tzinfo is None:
        dt = UTC.localize(dt)
    if not localtime and dt.tzinfo is not None:
        # Remove timezone to format as "-0000" rather than "+0000"
        dt = dt.astimezone(UTC).replace(tzinfo=None)
    return format_datetime(dt)


# From Django
_iso8601_datetime_re = re.compile(
    r'(?P<year>\d{4})-(?P<month>\d{1,2})-(?P<day>\d{1,2})'
    r'[T ](?P<hour>\d{1,2}):(?P<minute>\d{1,2})'
    r'(?::(?P<second>\d{1,2})(?:\.(?P<microsecond>\d{1,6})\d{0,6})?)?'
    r'(?P<tzinfo>Z|[+-]\d{2}(?::?\d{2})?)?$',
)

_iso8601_date_re = re.compile(
    r'(?P<year>\d{4})-(?P<month>\d{1,2})-(?P<day>\d{1,2})$',
)

_iso8601_time_re = re.compile(
    r'(?P<hour>\d{1,2}):(?P<minute>\d{1,2})'
    r'(?::(?P<second>\d{1,2})(?:\.(?P<microsecond>\d{1,6})\d{0,6})?)?',
)


def isoformat(dt, *args, localtime=False, **kwargs):
    """Return the ISO8601-formatted UTC representation of a datetime object."""
    if localtime and dt.tzinfo is not None:
        localized = dt
    else:
        if dt.tzinfo is None:
            localized = UTC.localize(dt)
        else:
            localized = dt.astimezone(UTC)
    return localized.isoformat(*args, **kwargs)


def from_rfc(datestring):
    """Parse a RFC822-formatted datetime string and return a datetime object.

    https://stackoverflow.com/questions/885015/how-to-parse-a-rfc-2822-date-time-into-a-python-datetime
    """
    return parsedate_to_datetime(datestring)


def from_iso_datetime(datetimestring, *, use_dateutil=True):
    """Parse an ISO8601-formatted datetime string and return a datetime object.

    Use dateutil's parser if possible and return a timezone-aware datetime.
    """
    if not _iso8601_datetime_re.match(datetimestring):
        raise ValueError('Not a valid ISO8601-formatted datetime string')
    # Use dateutil's parser if possible
    if dateutil_available and use_dateutil:
        return parser.isoparse(datetimestring)
    else:
        # Strip off timezone info.
<<<<<<< HEAD
        return datetime.datetime.strptime(datetimestring[:19], '%Y-%m-%dT%H:%M:%S')
=======
        if '.' in datestring:
            # datestring contains microseconds
            return datetime.datetime.strptime(datestring[:26], '%Y-%m-%dT%H:%M:%S.%f')
        return datetime.datetime.strptime(datestring[:19], '%Y-%m-%dT%H:%M:%S')
>>>>>>> c7d3e6c8


def from_iso_time(timestring, *, use_dateutil=True):
    """Parse an ISO8601-formatted datetime string and return a datetime.time
    object.
    """
    if not _iso8601_time_re.match(timestring):
        raise ValueError('Not a valid ISO8601-formatted time string')
    if dateutil_available and use_dateutil:
        return parser.parse(timestring).time()
    else:
        if len(timestring) > 8:  # has microseconds
            fmt = '%H:%M:%S.%f'
        else:
            fmt = '%H:%M:%S'
        return datetime.datetime.strptime(timestring, fmt).time()

def from_iso_date(datestring, *, use_dateutil=True):
    if not _iso8601_date_re.match(datestring):
        raise ValueError('Not a valid ISO8601-formatted date string')
    if dateutil_available and use_dateutil:
        return parser.isoparse(datestring).date()
    else:
        return datetime.datetime.strptime(datestring[:10], '%Y-%m-%d').date()


def to_iso_date(date, *args, **kwargs):
    return datetime.date.isoformat(date)


def ensure_text_type(val):
    if isinstance(val, bytes):
        val = val.decode('utf-8')
    return str(val)

def pluck(dictlist, key):
    """Extracts a list of dictionary values from a list of dictionaries.
    ::

        >>> dlist = [{'id': 1, 'name': 'foo'}, {'id': 2, 'name': 'bar'}]
        >>> pluck(dlist, 'id')
        [1, 2]
    """
    return [d[key] for d in dictlist]

# Various utilities for pulling keyed values from objects

def get_value(obj, key, default=missing):
    """Helper for pulling a keyed value off various types of objects. Fields use
    this method by default to access attributes of the source object. For object `x`
    and attribute `i`, this method first tries to access `x[i]`, and then falls back to
    `x.i` if an exception is raised.

    .. warning::
        If an object `x` does not raise an exception when `x[i]` does not exist,
        `get_value` will never check the value `x.i`. Consider overriding
        `marshmallow.fields.Field.get_value` in this case.
    """
    if not isinstance(key, int) and '.' in key:
        return _get_value_for_keys(obj, key.split('.'), default)
    else:
        return _get_value_for_key(obj, key, default)


def _get_value_for_keys(obj, keys, default):
    if len(keys) == 1:
        return _get_value_for_key(obj, keys[0], default)
    else:
        return _get_value_for_keys(
            _get_value_for_key(obj, keys[0], default), keys[1:], default,
        )


def _get_value_for_key(obj, key, default):
    if not hasattr(obj, '__getitem__'):
        return getattr(obj, key, default)

    try:
        return obj[key]
    except (KeyError, IndexError, TypeError, AttributeError):
        return getattr(obj, key, default)


def set_value(dct, key, value):
    """Set a value in a dict. If `key` contains a '.', it is assumed
    be a path (i.e. dot-delimited string) to the value's location.

    ::

        >>> d = {}
        >>> set_value(d, 'foo.bar', 42)
        >>> d
        {'foo': {'bar': 42}}
    """
    if '.' in key:
        head, rest = key.split('.', 1)
        target = dct.setdefault(head, {})
        if not isinstance(target, dict):
            raise ValueError(
                'Cannot set {key} in {head} '
                'due to existing value: {target}'.format(key=key, head=head, target=target),
            )
        set_value(target, rest, value)
    else:
        dct[key] = value


def callable_or_raise(obj):
    """Check that an object is callable, else raise a :exc:`ValueError`.
    """
    if not callable(obj):
        raise ValueError('Object {!r} is not callable.'.format(obj))
    return obj


def _signature(func):
    if hasattr(inspect, 'signature'):
        return list(inspect.signature(func).parameters.keys())
    if hasattr(func, '__self__'):
        # Remove bound arg to match inspect.signature()
        return inspect.getargspec(func).args[1:]
    # All args are unbound
    return inspect.getargspec(func).args


def get_func_args(func):
    """Given a callable, return a tuple of argument names. Handles
    `functools.partial` objects and class-based callables.

    .. versionchanged:: 3.0.0a1
        Do not return bound arguments, eg. ``self``.
    """
    if isinstance(func, functools.partial):
        return _signature(func.func)
    if inspect.isfunction(func) or inspect.ismethod(func):
        return _signature(func)
    # Callable class
    return _signature(func.__call__)


def resolve_field_instance(cls_or_instance):
    """Return a Schema instance from a Schema class or instance.

    :param type|Schema cls_or_instance: Marshmallow Schema class or instance.
    """
    if isinstance(cls_or_instance, type):
        if not issubclass(cls_or_instance, FieldABC):
            raise FieldInstanceResolutionError
        return cls_or_instance()
    else:
        if not isinstance(cls_or_instance, FieldABC):
            raise FieldInstanceResolutionError
        return cls_or_instance<|MERGE_RESOLUTION|>--- conflicted
+++ resolved
@@ -207,14 +207,10 @@
         return parser.isoparse(datetimestring)
     else:
         # Strip off timezone info.
-<<<<<<< HEAD
+        if '.' in datetimestring:
+            # datetimestring contains microseconds
+            return datetime.datetime.strptime(datetimestring[:26], '%Y-%m-%dT%H:%M:%S.%f')
         return datetime.datetime.strptime(datetimestring[:19], '%Y-%m-%dT%H:%M:%S')
-=======
-        if '.' in datestring:
-            # datestring contains microseconds
-            return datetime.datetime.strptime(datestring[:26], '%Y-%m-%dT%H:%M:%S.%f')
-        return datetime.datetime.strptime(datestring[:19], '%Y-%m-%dT%H:%M:%S')
->>>>>>> c7d3e6c8
 
 
 def from_iso_time(timestring, *, use_dateutil=True):
