--- conflicted
+++ resolved
@@ -208,22 +208,15 @@
         return parser.isoparse(datetimestring)
     else:
         # Strip off timezone info.
-<<<<<<< HEAD
         if "." in datetimestring:
             # datetimestring contains microseconds
+            (dt_nomstz, mstz) = datetimestring.split(".")
+            ms_notz = mstz[: len(mstz) - len(mstz.lstrip("0123456789"))]
+            datetimestring = ".".join((dt_nomstz, ms_notz))
             return datetime.datetime.strptime(
                 datetimestring[:26], "%Y-%m-%dT%H:%M:%S.%f"
             )
         return datetime.datetime.strptime(datetimestring[:19], "%Y-%m-%dT%H:%M:%S")
-=======
-        if '.' in datestring:
-            # datestring contains microseconds
-            (dt_nomstz, mstz) = datestring.split('.')
-            ms_notz = mstz[:len(mstz) - len(mstz.lstrip('0123456789'))]
-            datestring = '.'.join((dt_nomstz, ms_notz))
-            return datetime.datetime.strptime(datestring[:26], '%Y-%m-%dT%H:%M:%S.%f')
-        return datetime.datetime.strptime(datestring[:19], '%Y-%m-%dT%H:%M:%S')
->>>>>>> b70d64e6
 
 
 def from_iso_time(timestring, *, use_dateutil=True):
