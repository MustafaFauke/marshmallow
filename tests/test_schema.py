#!/usr/bin/env python

import datetime as dt
import decimal
import random
import math
from collections import namedtuple, OrderedDict

import simplejson as json

import pytest

from marshmallow import (
    Schema,
    fields,
    utils,
    validates,
    validates_schema,
    EXCLUDE,
    INCLUDE,
    RAISE,
    class_registry,
)
from marshmallow.exceptions import (
    ValidationError,
    StringNotCollectionError,
    RegistryError,
)

from tests.base import (
    UserSchema,
    UserMetaSchema,
    UserRelativeUrlSchema,
    ExtendedUserSchema,
    UserIntSchema,
    UserFloatStringSchema,
    BlogSchema,
    BlogUserMetaSchema,
    BlogOnlySchema,
    UserExcludeSchema,
    UserAdditionalSchema,
    BlogSchemaExclude,
    BlogSchemaMeta,
    User,
    mockjson,
    Blog,
)


random.seed(1)

# Run tests with both verbose serializer and 'meta' option serializer
@pytest.mark.parametrize("SchemaClass", [UserSchema, UserMetaSchema])
def test_serializing_basic_object(SchemaClass, user):
    s = SchemaClass()
    data = s.dump(user)
    assert data["name"] == user.name
    assert math.isclose(data["age"], 42.3)
    assert data["registered"]


def test_serializer_dump(user):
    s = UserSchema()
    result = s.dump(user)
    assert result["name"] == user.name


def test_load_resets_errors():
    class MySchema(Schema):
        email = fields.Email()

    schema = MySchema()
    with pytest.raises(ValidationError) as excinfo:
        schema.load({"name": "Joe", "email": "notvalid"})
    errors = excinfo.value.messages
    assert len(errors["email"]) == 1
    assert "Not a valid email address." in errors["email"][0]
    with pytest.raises(ValidationError) as excinfo:
        schema.load({"name": "Joe", "email": "__invalid"})
    errors = excinfo.value.messages
    assert len(errors["email"]) == 1
    assert "Not a valid email address." in errors["email"][0]


def test_load_validation_error_stores_input_data_and_valid_data():
    class MySchema(Schema):
        always_valid = fields.DateTime()
        always_invalid = fields.Field(validate=[lambda v: False])

    schema = MySchema()
    input_data = {
        "always_valid": dt.datetime.utcnow().isoformat(),
        "always_invalid": 24,
    }
    try:
        schema.load(input_data)
    except ValidationError as err:
        # err.data is the raw input data
        assert err.data == input_data
        assert "always_valid" in err.valid_data
        # err.valid_data contains valid, deserialized data
        assert isinstance(err.valid_data["always_valid"], dt.datetime)
        # excludes invalid data
        assert "always_invalid" not in err.valid_data
    else:
        pytest.fail("Data is invalid. Expected a ValidationError to be raised.")


def test_load_resets_error_fields():
    class MySchema(Schema):
        email = fields.Email()
        name = fields.Str()

    schema = MySchema()
    with pytest.raises(ValidationError) as excinfo:
        schema.load({"name": "Joe", "email": "not-valid"})
    exc = excinfo.value
    assert len(exc.messages.keys()) == 1

    with pytest.raises(ValidationError) as excinfo:
        schema.load({"name": 12, "email": "mick@stones.com"})
    exc = excinfo.value


def test_errored_fields_do_not_appear_in_output():
    class MyField(fields.Field):
        # Make sure validation fails during serialization
        def _serialize(self, val, attr, obj):
            raise ValidationError("oops")

    class MySchema(Schema):
        foo = MyField(validate=lambda x: False)

    sch = MySchema()
    with pytest.raises(ValidationError) as excinfo:
        sch.load({"foo": 2})
    data, errors = excinfo.value.valid_data, excinfo.value.messages

    assert "foo" in errors
    assert "foo" not in data


def test_load_many_stores_error_indices():
    s = UserSchema()
    data = [
        {"name": "Mick", "email": "mick@stones.com"},
        {"name": "Keith", "email": "invalid-email", "homepage": "invalid-homepage"},
    ]
    with pytest.raises(ValidationError) as excinfo:
        s.load(data, many=True)
    errors = excinfo.value.messages
    assert 0 not in errors
    assert 1 in errors
    assert "email" in errors[1]
    assert "homepage" in errors[1]


def test_dump_many():
    s = UserSchema()
    u1, u2 = User("Mick"), User("Keith")
    data = s.dump([u1, u2], many=True)
    assert len(data) == 2
    assert data[0] == s.dump(u1)


def test_multiple_errors_can_be_stored_for_a_given_index():
    class MySchema(Schema):
        foo = fields.Str(validate=lambda x: len(x) > 3)
        bar = fields.Int(validate=lambda x: x > 3)

    sch = MySchema()
    valid = {"foo": "loll", "bar": 42}
    invalid = {"foo": "lol", "bar": 3}
    errors = sch.validate([valid, invalid], many=True)

    assert 1 in errors
    assert len(errors[1]) == 2
    assert "foo" in errors[1]
    assert "bar" in errors[1]


def test_dump_returns_a_dict(user):
    s = UserSchema()
    result = s.dump(user)
    assert type(result) == dict


def test_dumps_returns_a_string(user):
    s = UserSchema()
    result = s.dumps(user)
    assert type(result) == str


def test_dumping_single_object_with_collection_schema(user):
    s = UserSchema(many=True)
    result = s.dump(user, many=False)
    assert type(result) == dict
    assert result == UserSchema().dump(user)


def test_loading_single_object_with_collection_schema():
    s = UserSchema(many=True)
    in_data = {"name": "Mick", "email": "mick@stones.com"}
    result = s.load(in_data, many=False)
    assert type(result) == User
    assert result.name == UserSchema().load(in_data).name


def test_dumps_many():
    s = UserSchema()
    u1, u2 = User("Mick"), User("Keith")
    json_result = s.dumps([u1, u2], many=True)
    data = json.loads(json_result)
    assert len(data) == 2
    assert data[0] == s.dump(u1)


def test_load_returns_an_object():
    s = UserSchema()
    result = s.load({"name": "Monty"})
    assert type(result) == User


def test_load_many():
    s = UserSchema()
    in_data = [{"name": "Mick"}, {"name": "Keith"}]
    result = s.load(in_data, many=True)
    assert type(result) == list
    assert type(result[0]) == User
    assert result[0].name == "Mick"


@pytest.mark.parametrize("val", (None, False, 1, 1.2, object(), [], set(), "lol"))
def test_load_invalid_input_type(val):
    class Sch(Schema):
        name = fields.Str()

    with pytest.raises(ValidationError) as e:
        Sch().load(val)
    assert e.value.messages == {"_schema": ["Invalid input type."]}
    assert e.value.valid_data == {}


# regression test for https://github.com/marshmallow-code/marshmallow/issues/906
@pytest.mark.parametrize("val", (None, False, 1, 1.2, object(), {}, {"1": 2}, "lol"))
def test_load_many_invalid_input_type(val):
    class Sch(Schema):
        name = fields.Str()

    with pytest.raises(ValidationError) as e:
        Sch(many=True).load(val)
    assert e.value.messages == {"_schema": ["Invalid input type."]}
    assert e.value.valid_data == []


@pytest.mark.parametrize("val", ([], set()))
def test_load_many_empty_collection(val):
    class Sch(Schema):
        name = fields.Str()

    assert Sch(many=True).load(val) == []


@pytest.mark.parametrize("val", (False, 1, 1.2, object(), {}, {"1": 2}, "lol"))
def test_load_many_in_nested_invalid_input_type(val):
    class Inner(Schema):
        name = fields.String()

    class Outer(Schema):
        list1 = fields.List(fields.Nested(Inner))
        list2 = fields.Nested(Inner, many=True)

    with pytest.raises(ValidationError) as e:
        Outer().load({"list1": val, "list2": val})
    # TODO: Error messages should be identical (#779)
    assert e.value.messages == {
        "list1": ["Not a valid list."],
        "list2": ["Invalid type."],
    }


@pytest.mark.parametrize("val", ([], set()))
def test_load_many_in_nested_empty_collection(val):
    class Inner(Schema):
        name = fields.String()

    class Outer(Schema):
        list1 = fields.List(fields.Nested(Inner))
        list2 = fields.Nested(Inner, many=True)

    assert Outer().load({"list1": val, "list2": val}) == {"list1": [], "list2": []}


def test_loads_returns_a_user():
    s = UserSchema()
    result = s.loads(json.dumps({"name": "Monty"}))
    assert type(result) == User


def test_loads_many():
    s = UserSchema()
    in_data = [{"name": "Mick"}, {"name": "Keith"}]
    in_json_data = json.dumps(in_data)
    result = s.loads(in_json_data, many=True)
    assert type(result) == list
    assert result[0].name == "Mick"


def test_loads_deserializes_from_json():
    user_dict = {"name": "Monty", "age": "42.3"}
    user_json = json.dumps(user_dict)
    result = UserSchema().loads(user_json)
    assert isinstance(result, User)
    assert result.name == "Monty"
    assert math.isclose(result.age, 42.3)


def test_serializing_none():
    class MySchema(Schema):
        id = fields.Str(default="no-id")
        num = fields.Int()
        name = fields.Str()

    data = UserSchema().dump(None)
    assert data == {"id": "no-id"}


def test_default_many_symmetry():
    """The dump/load(s) methods should all default to the many value of the schema."""
    s_many = UserSchema(many=True, only=("name",))
    s_single = UserSchema(only=("name",))
    u1, u2 = User("King Arthur"), User("Sir Lancelot")
    s_single.load(s_single.dump(u1))
    s_single.loads(s_single.dumps(u1))
    s_many.load(s_many.dump([u1, u2]))
    s_many.loads(s_many.dumps([u1, u2]))


def test_on_bind_field_hook():
    class MySchema(Schema):
        foo = fields.Str()

        def on_bind_field(self, field_name, field_obj):
            assert field_obj.parent is self
            field_obj.metadata["fname"] = field_name

    schema = MySchema()
    assert schema.fields["foo"].metadata["fname"] == "foo"


def test_nested_on_bind_field_hook():
    class MySchema(Schema):
        class NestedSchema(Schema):
            bar = fields.Str()

            def on_bind_field(self, field_name, field_obj):
                field_obj.metadata["fname"] = self.context["fname"]

        foo = fields.Nested(NestedSchema)

    schema1 = MySchema(context={"fname": "foobar"})
    schema2 = MySchema(context={"fname": "quxquux"})

    assert schema1.fields["foo"].schema.fields["bar"].metadata["fname"] == "foobar"
    assert schema2.fields["foo"].schema.fields["bar"].metadata["fname"] == "quxquux"


class TestValidate:
    def test_validate_raises_with_errors_dict(self):
        s = UserSchema()
        errors = s.validate({"email": "bad-email", "name": "Valid Name"})
        assert type(errors) is dict
        assert "email" in errors
        assert "name" not in errors

        valid_data = {"name": "Valid Name", "email": "valid@email.com"}
        errors = s.validate(valid_data)
        assert errors == {}

    def test_validate_many(self):
        s = UserSchema(many=True)
        in_data = [
            {"name": "Valid Name", "email": "validemail@hotmail.com"},
            {"name": "Valid Name2", "email": "invalid"},
        ]
        errors = s.validate(in_data, many=True)
        assert 1 in errors
        assert "email" in errors[1]

    def test_validate_many_doesnt_store_index_if_index_errors_option_is_false(self):
        class NoIndex(Schema):
            email = fields.Email()

            class Meta:
                index_errors = False

        s = NoIndex()
        in_data = [
            {"name": "Valid Name", "email": "validemail@hotmail.com"},
            {"name": "Valid Name2", "email": "invalid"},
        ]
        errors = s.validate(in_data, many=True)
        assert 1 not in errors
        assert "email" in errors

    def test_validate(self):
        s = UserSchema()
        errors = s.validate({"email": "bad-email"})
        assert errors == {"email": ["Not a valid email address."]}

    def test_validate_required(self):
        class MySchema(Schema):
            foo = fields.Field(required=True)

        s = MySchema()
        errors = s.validate({"bar": 42})
        assert "foo" in errors
        assert "required" in errors["foo"][0]


@pytest.mark.parametrize("SchemaClass", [UserSchema, UserMetaSchema])
def test_fields_are_not_copies(SchemaClass):
    s = SchemaClass()
    s2 = SchemaClass()
    assert s.fields is not s2.fields


def test_dumps_returns_json(user):
    ser = UserSchema()
    serialized = ser.dump(user)
    json_data = ser.dumps(user)
    assert type(json_data) == str
    expected = json.dumps(serialized)
    assert json_data == expected


def test_naive_datetime_field(user, serialized_user):
    expected = utils.isoformat(user.created)
    assert serialized_user["created"] == expected


def test_datetime_formatted_field(user, serialized_user):
    result = serialized_user["created_formatted"]
    assert result == user.created.strftime("%Y-%m-%d")


def test_datetime_iso_field(user, serialized_user):
    assert serialized_user["created_iso"] == utils.isoformat(user.created)


def test_tz_datetime_field(user, serialized_user):
    # Datetime is corrected back to GMT
    expected = utils.isoformat(user.updated)
    assert serialized_user["updated"] == expected


def test_class_variable(serialized_user):
    assert serialized_user["species"] == "Homo sapiens"


@pytest.mark.parametrize("SchemaClass", [UserSchema, UserMetaSchema])
def test_serialize_many(SchemaClass):
    user1 = User(name="Mick", age=123)
    user2 = User(name="Keith", age=456)
    users = [user1, user2]
    serialized = SchemaClass(many=True).dump(users)
    assert len(serialized) == 2
    assert serialized[0]["name"] == "Mick"
    assert serialized[1]["name"] == "Keith"


def test_inheriting_schema(user):
    sch = ExtendedUserSchema()
    result = sch.dump(user)
    assert result["name"] == user.name
    user.is_old = True
    result = sch.dump(user)
    assert result["is_old"] is True


def test_custom_field(serialized_user, user):
    assert serialized_user["uppername"] == user.name.upper()


def test_url_field(serialized_user, user):
    assert serialized_user["homepage"] == user.homepage


def test_relative_url_field():
    u = {"name": "John", "homepage": "/foo"}
    UserRelativeUrlSchema().load(u)


@pytest.mark.parametrize("SchemaClass", [UserSchema, UserMetaSchema])
def test_stores_invalid_url_error(SchemaClass):
    user = {"name": "Steve", "homepage": "www.foo.com"}
    with pytest.raises(ValidationError) as excinfo:
        SchemaClass().load(user)
    errors = excinfo.value.messages
    assert "homepage" in errors
    expected = ["Not a valid URL."]
    assert errors["homepage"] == expected


@pytest.mark.parametrize("SchemaClass", [UserSchema, UserMetaSchema])
def test_email_field(SchemaClass):
    u = User("John", email="john@example.com")
    s = SchemaClass().dump(u)
    assert s["email"] == "john@example.com"


def test_stored_invalid_email():
    u = {"name": "John", "email": "johnexample.com"}
    with pytest.raises(ValidationError) as excinfo:
        UserSchema().load(u)
    errors = excinfo.value.messages
    assert "email" in errors
    assert errors["email"][0] == "Not a valid email address."


def test_integer_field():
    u = User("John", age=42.3)
    serialized = UserIntSchema().dump(u)
    assert type(serialized["age"]) == int
    assert serialized["age"] == 42


def test_as_string():
    u = User("John", age=42.3)
    serialized = UserFloatStringSchema().dump(u)
    assert type(serialized["age"]) == str
    assert math.isclose(float(serialized["age"]), 42.3)


@pytest.mark.parametrize("SchemaClass", [UserSchema, UserMetaSchema])
def test_method_field(SchemaClass, serialized_user):
    assert serialized_user["is_old"] is False
    u = User("Joe", age=81)
    assert SchemaClass().dump(u)["is_old"] is True


def test_function_field(serialized_user, user):
    assert serialized_user["lowername"] == user.name.lower()


def test_fields_must_be_declared_as_instances(user):
    class BadUserSchema(Schema):
        name = fields.String

    with pytest.raises(TypeError, match="must be declared as a Field instance"):
        BadUserSchema().dump(user)

<<<<<<< HEAD

@pytest.mark.parametrize("SchemaClass", [UserSchema, UserMetaSchema])
=======
# regression test
def test_bind_field_does_not_swallow_typeerror():
    class MySchema(Schema):
        name = fields.Str()

        def on_bind_field(self, field_name, field_obj):
            raise TypeError("boom")

    with pytest.raises(TypeError, match="boom"):
        MySchema()

@pytest.mark.parametrize('SchemaClass',
    [UserSchema, UserMetaSchema])
>>>>>>> 5594e156
def test_serializing_generator(SchemaClass):
    users = [User("Foo"), User("Bar")]
    user_gen = (u for u in users)
    s = SchemaClass(many=True).dump(user_gen)
    assert len(s) == 2
    assert s[0] == SchemaClass().dump(users[0])


def test_serializing_empty_list_returns_empty_list():
    assert UserSchema(many=True).dump([]) == []
    assert UserMetaSchema(many=True).dump([]) == []


def test_serializing_dict():
    user = {
        "name": "foo",
        "email": "foo@bar.com",
        "age": 42,
        "various_data": {"foo": "bar"},
    }
    data = UserSchema().dump(user)
    assert data["name"] == "foo"
    assert data["age"] == 42
    assert data["various_data"] == {"foo": "bar"}


def test_serializing_dict_with_meta_fields():
    class MySchema(Schema):
        class Meta:
            fields = ("foo", "bar")

    sch = MySchema()
    data = sch.dump({"foo": 42, "bar": 24, "baz": 424})
    assert data["foo"] == 42
    assert data["bar"] == 24
    assert "baz" not in data


@pytest.mark.parametrize("SchemaClass", [UserSchema, UserMetaSchema])
def test_exclude_in_init(SchemaClass, user):
    s = SchemaClass(exclude=("age", "homepage")).dump(user)
    assert "homepage" not in s
    assert "age" not in s
    assert "name" in s


@pytest.mark.parametrize("SchemaClass", [UserSchema, UserMetaSchema])
def test_only_in_init(SchemaClass, user):
    s = SchemaClass(only=("name", "age")).dump(user)
    assert "homepage" not in s
    assert "name" in s
    assert "age" in s


def test_invalid_only_param(user):
    with pytest.raises(ValueError):
        UserSchema(only=("_invalid", "name")).dump(user)


def test_can_serialize_uuid(serialized_user, user):
    assert serialized_user["uid"] == str(user.uid)


def test_can_serialize_time(user, serialized_user):
    expected = user.time_registered.isoformat()[:15]
    assert serialized_user["time_registered"] == expected


def test_invalid_dict_but_okay():
    u = User("Joe", various_data="baddict")
    UserSchema().dump(u)


def test_json_module_is_deprecated():
    with pytest.deprecated_call():

        class UserJSONSchema(Schema):
            name = fields.String()

            class Meta:
                json_module = mockjson

    user = User("Joe")
    s = UserJSONSchema()
    result = s.dumps(user)
    assert result == mockjson.dumps("val")


def test_render_module():
    class UserJSONSchema(Schema):
        name = fields.String()

        class Meta:
            render_module = mockjson

    user = User("Joe")
    s = UserJSONSchema()
    result = s.dumps(user)
    assert result == mockjson.dumps("val")


def test_custom_error_message():
    class ErrorSchema(Schema):
        email = fields.Email(error_messages={"invalid": "Invalid email"})
        homepage = fields.Url(error_messages={"invalid": "Bad homepage."})
        balance = fields.Decimal(error_messages={"invalid": "Bad balance."})

    u = {"email": "joe.net", "homepage": "joe@example.com", "balance": "blah"}
    s = ErrorSchema()
    with pytest.raises(ValidationError) as excinfo:
        s.load(u)
    errors = excinfo.value.messages
    assert "Bad balance." in errors["balance"]
    assert "Bad homepage." in errors["homepage"]
    assert "Invalid email" in errors["email"]


def test_custom_unknown_error_message():
    custom_message = "custom error message."

    class ErrorSchema(Schema):
        error_messages = {"unknown": custom_message}
        name = fields.String()

    s = ErrorSchema()
    u = {"name": "Joe", "age": 13}
    with pytest.raises(ValidationError) as excinfo:
        s.load(u)
    errors = excinfo.value.messages
    assert custom_message in errors["age"]


def test_custom_type_error_message():
    custom_message = "custom error message."

    class ErrorSchema(Schema):
        error_messages = {"type": custom_message}
        name = fields.String()

    s = ErrorSchema()
    u = ["Joe"]
    with pytest.raises(ValidationError) as excinfo:
        s.load(u)
    errors = excinfo.value.messages
    assert custom_message in errors["_schema"]


def test_custom_type_error_message_with_many():
    custom_message = "custom error message."

    class ErrorSchema(Schema):
        error_messages = {"type": custom_message}
        name = fields.String()

    s = ErrorSchema(many=True)
    u = {"name": "Joe"}
    with pytest.raises(ValidationError) as excinfo:
        s.load(u)
    errors = excinfo.value.messages
    assert custom_message in errors["_schema"]


def test_custom_error_messages_with_inheritance():
    parent_type_message = "parent type error message."
    parent_unknown_message = "parent unknown error message."
    child_type_message = "child type error message."

    class ParentSchema(Schema):
        error_messages = {
            "type": parent_type_message,
            "unknown": parent_unknown_message,
        }
        name = fields.String()

    class ChildSchema(ParentSchema):
        error_messages = {"type": child_type_message}

    unknown_user = {"name": "Eleven", "age": 12}
    type_user = 11

    parent_schema = ParentSchema()
    with pytest.raises(ValidationError) as excinfo:
        parent_schema.load(unknown_user)
    assert parent_unknown_message in excinfo.value.messages["age"]
    with pytest.raises(ValidationError) as excinfo:
        parent_schema.load(type_user)
    assert parent_type_message in excinfo.value.messages["_schema"]

    child_schema = ChildSchema()
    with pytest.raises(ValidationError) as excinfo:
        child_schema.load(unknown_user)
    assert parent_unknown_message in excinfo.value.messages["age"]
    with pytest.raises(ValidationError) as excinfo:
        child_schema.load(type_user)
    assert child_type_message in excinfo.value.messages["_schema"]


def test_load_errors_with_many():
    class ErrorSchema(Schema):
        email = fields.Email()

    data = [
        {"email": "bademail"},
        {"email": "goo@email.com"},
        {"email": "anotherbademail"},
    ]

    with pytest.raises(ValidationError) as excinfo:
        ErrorSchema(many=True).load(data)
    errors = excinfo.value.messages
    assert 0 in errors
    assert 2 in errors
    assert "Not a valid email address." in errors[0]["email"][0]
    assert "Not a valid email address." in errors[2]["email"][0]


def test_error_raised_if_fields_option_is_not_list():
    with pytest.raises(ValueError):

        class BadSchema(Schema):
            name = fields.String()

            class Meta:
                fields = "name"


def test_error_raised_if_additional_option_is_not_list():
    with pytest.raises(ValueError):

        class BadSchema(Schema):
            name = fields.String()

            class Meta:
                additional = "email"


def test_nested_custom_set_in_exclude_reusing_schema():
    class CustomSet:
        # This custom set is to allow the obj check in BaseSchema.__filter_fields
        # to pass, since it'll be a valid instance, and this class overrides
        # getitem method to allow the hasattr check to pass too, which will try
        # to access the first obj index and will simulate a IndexError throwing.
        # e.g. SqlAlchemy.Query is a valid use case for this 'obj'.

        def __getitem__(self, item):
            return [][item]

    class ChildSchema(Schema):
        foo = fields.Field(required=True)
        bar = fields.Field()

        class Meta:
            only = ("bar",)

    class ParentSchema(Schema):
        child = fields.Nested(ChildSchema, many=True, exclude=("foo",))

    sch = ParentSchema()
    obj = dict(child=CustomSet())
    sch.dumps(obj)
    data = dict(child=[{"bar": 1}])
    sch.load(data, partial=True)


def test_nested_only():
    class ChildSchema(Schema):
        foo = fields.Field()
        bar = fields.Field()
        baz = fields.Field()

    class ParentSchema(Schema):
        bla = fields.Field()
        bli = fields.Field()
        blubb = fields.Nested(ChildSchema)

    sch = ParentSchema(only=("bla", "blubb.foo", "blubb.bar"))
    data = dict(bla=1, bli=2, blubb=dict(foo=42, bar=24, baz=242))
    result = sch.dump(data)
    assert "bla" in result
    assert "blubb" in result
    assert "bli" not in result
    child = result["blubb"]
    assert "foo" in child
    assert "bar" in child
    assert "baz" not in child


def test_nested_only_inheritance():
    class ChildSchema(Schema):
        foo = fields.Field()
        bar = fields.Field()
        baz = fields.Field()

    class ParentSchema(Schema):
        bla = fields.Field()
        bli = fields.Field()
        blubb = fields.Nested(ChildSchema, only=("foo", "bar"))

    sch = ParentSchema(only=("blubb.foo", "blubb.baz"))
    data = dict(bla=1, bli=2, blubb=dict(foo=42, bar=24, baz=242))
    result = sch.dump(data)
    assert "bla" not in result
    assert "blubb" in result
    assert "bli" not in result
    child = result["blubb"]
    assert "foo" in child
    assert "bar" not in child
    assert "baz" not in child


def test_nested_only_empty_inheritance():
    class ChildSchema(Schema):
        foo = fields.Field()
        bar = fields.Field()
        baz = fields.Field()

    class ParentSchema(Schema):
        bla = fields.Field()
        bli = fields.Field()
        blubb = fields.Nested(ChildSchema, only=("bar",))

    sch = ParentSchema(only=("blubb.foo",))
    data = dict(bla=1, bli=2, blubb=dict(foo=42, bar=24, baz=242))
    result = sch.dump(data)
    assert "bla" not in result
    assert "blubb" in result
    assert "bli" not in result
    child = result["blubb"]
    assert "foo" not in child
    assert "bar" not in child
    assert "baz" not in child


def test_nested_exclude():
    class ChildSchema(Schema):
        foo = fields.Field()
        bar = fields.Field()
        baz = fields.Field()

    class ParentSchema(Schema):
        bla = fields.Field()
        bli = fields.Field()
        blubb = fields.Nested(ChildSchema)

    sch = ParentSchema(exclude=("bli", "blubb.baz"))
    data = dict(bla=1, bli=2, blubb=dict(foo=42, bar=24, baz=242))
    result = sch.dump(data)
    assert "bla" in result
    assert "blubb" in result
    assert "bli" not in result
    child = result["blubb"]
    assert "foo" in child
    assert "bar" in child
    assert "baz" not in child


def test_nested_exclude_inheritance():
    class ChildSchema(Schema):
        foo = fields.Field()
        bar = fields.Field()
        baz = fields.Field()

    class ParentSchema(Schema):
        bla = fields.Field()
        bli = fields.Field()
        blubb = fields.Nested(ChildSchema, exclude=("baz",))

    sch = ParentSchema(exclude=("blubb.foo",))
    data = dict(bla=1, bli=2, blubb=dict(foo=42, bar=24, baz=242))
    result = sch.dump(data)
    assert "bla" in result
    assert "blubb" in result
    assert "bli" in result
    child = result["blubb"]
    assert "foo" not in child
    assert "bar" in child
    assert "baz" not in child


def test_nested_only_and_exclude():
    class ChildSchema(Schema):
        foo = fields.Field()
        bar = fields.Field()
        baz = fields.Field()

    class ParentSchema(Schema):
        bla = fields.Field()
        bli = fields.Field()
        blubb = fields.Nested(ChildSchema)

    sch = ParentSchema(only=("bla", "blubb.foo", "blubb.bar"), exclude=("blubb.foo",))
    data = dict(bla=1, bli=2, blubb=dict(foo=42, bar=24, baz=242))
    result = sch.dump(data)
    assert "bla" in result
    assert "blubb" in result
    assert "bli" not in result
    child = result["blubb"]
    assert "foo" not in child
    assert "bar" in child
    assert "baz" not in child


def test_nested_only_then_exclude_inheritance():
    class ChildSchema(Schema):
        foo = fields.Field()
        bar = fields.Field()
        baz = fields.Field()

    class ParentSchema(Schema):
        bla = fields.Field()
        bli = fields.Field()
        blubb = fields.Nested(ChildSchema, only=("foo", "bar"))

    sch = ParentSchema(exclude=("blubb.foo",))
    data = dict(bla=1, bli=2, blubb=dict(foo=42, bar=24, baz=242))
    result = sch.dump(data)
    assert "bla" in result
    assert "blubb" in result
    assert "bli" in result
    child = result["blubb"]
    assert "foo" not in child
    assert "bar" in child
    assert "baz" not in child


def test_nested_exclude_then_only_inheritance():
    class ChildSchema(Schema):
        foo = fields.Field()
        bar = fields.Field()
        baz = fields.Field()

    class ParentSchema(Schema):
        bla = fields.Field()
        bli = fields.Field()
        blubb = fields.Nested(ChildSchema, exclude=("foo",))

    sch = ParentSchema(only=("blubb.bar",))
    data = dict(bla=1, bli=2, blubb=dict(foo=42, bar=24, baz=242))
    result = sch.dump(data)
    assert "bla" not in result
    assert "blubb" in result
    assert "bli" not in result
    child = result["blubb"]
    assert "foo" not in child
    assert "bar" in child
    assert "baz" not in child


def test_nested_exclude_and_only_inheritance():
    class ChildSchema(Schema):
        foo = fields.Field()
        bar = fields.Field()
        baz = fields.Field()
        ban = fields.Field()
        fuu = fields.Field()

    class ParentSchema(Schema):
        bla = fields.Field()
        bli = fields.Field()
        blubb = fields.Nested(
            ChildSchema, only=("foo", "bar", "baz", "ban"), exclude=("foo",)
        )

    sch = ParentSchema(
        only=("blubb.foo", "blubb.bar", "blubb.baz"), exclude=("blubb.baz",)
    )
    data = dict(bla=1, bli=2, blubb=dict(foo=42, bar=24, baz=242))
    result = sch.dump(data)
    assert "bla" not in result
    assert "blubb" in result
    assert "bli" not in result
    child = result["blubb"]
    assert "foo" not in child
    assert "bar" in child
    assert "baz" not in child
    assert "ban" not in child
    assert "fuu" not in child


def test_meta_nested_exclude():
    class ChildSchema(Schema):
        foo = fields.Field()
        bar = fields.Field()
        baz = fields.Field()

    class ParentSchema(Schema):
        bla = fields.Field()
        bli = fields.Field()
        blubb = fields.Nested(ChildSchema)

        class Meta:
            exclude = ("blubb.foo",)

    data = dict(bla=1, bli=2, blubb=dict(foo=42, bar=24, baz=242))

    sch = ParentSchema()
    result = sch.dump(data)
    assert "bla" in result
    assert "blubb" in result
    assert "bli" in result
    child = result["blubb"]
    assert "foo" not in child
    assert "bar" in child
    assert "baz" in child

    # Test fields with dot notations in Meta.exclude on multiple instantiations
    # Regression test for https://github.com/marshmallow-code/marshmallow/issues/1212
    sch = ParentSchema()
    result = sch.dump(data)
    assert "bla" in result
    assert "blubb" in result
    assert "bli" in result
    child = result["blubb"]
    assert "foo" not in child
    assert "bar" in child
    assert "baz" in child


def test_nested_custom_set_not_implementing_getitem():
    """
    This test checks that Marshmallow can serialize implementations of
    :mod:`collections.abc.MutableSequence`, with ``__getitem__`` arguments
    that are not integers.
    """

    class ListLikeParent:
        """
        Implements a list-like object that can get children using a
        non-integer key
        """

        def __init__(self, required_key, child):
            """
            :param required_key: The key to use in ``__getitem__`` in order
                to successfully get the ``child``
            :param child: The return value of the ``child`` if
            ``__getitem__`` succeeds
            """
            self.children = {required_key: child}

    class Child:
        """
        Implements an object with some attribute
        """

        def __init__(self, attribute):
            """
            :param str attribute: The attribute to initialize
            """
            self.attribute = attribute

    class ChildSchema(Schema):
        """
        The marshmallow schema for the child
        """

        attribute = fields.Str()

    class ParentSchema(Schema):
        """
        The schema for the parent
        """

        children = fields.Nested(ChildSchema, many=True)

    attribute = "Foo"
    required_key = "key"
    child = Child(attribute)

    parent = ListLikeParent(required_key, child)

    ParentSchema().dump(parent)


def test_deeply_nested_only_and_exclude():
    class GrandChildSchema(Schema):
        goo = fields.Field()
        gah = fields.Field()
        bah = fields.Field()

    class ChildSchema(Schema):
        foo = fields.Field()
        bar = fields.Field()
        flubb = fields.Nested(GrandChildSchema)

    class ParentSchema(Schema):
        bla = fields.Field()
        bli = fields.Field()
        blubb = fields.Nested(ChildSchema)

    sch = ParentSchema(
        only=("bla", "blubb.foo", "blubb.flubb.goo", "blubb.flubb.gah"),
        exclude=("blubb.flubb.goo",),
    )
    data = dict(bla=1, bli=2, blubb=dict(foo=3, bar=4, flubb=dict(goo=5, gah=6, bah=7)))
    result = sch.dump(data)
    assert "bla" in result
    assert "blubb" in result
    assert "bli" not in result
    child = result["blubb"]
    assert "foo" in child
    assert "flubb" in child
    assert "bar" not in child
    grand_child = child["flubb"]
    assert "gah" in grand_child
    assert "goo" not in grand_child
    assert "bah" not in grand_child


@pytest.mark.parametrize("data_key", ("f1", "f5", None))
def test_data_key_collision(data_key):
    class MySchema(Schema):
        f1 = fields.Field()
        f2 = fields.Field(data_key=data_key)
        f3 = fields.Field(data_key="f5")
        f4 = fields.Field(data_key="f1", load_only=True)

    if data_key is None:
        MySchema()
    else:
        with pytest.raises(ValueError, match=data_key):
            MySchema()


@pytest.mark.parametrize("attribute", ("f1", "f5", None))
def test_attribute_collision(attribute):
    class MySchema(Schema):
        f1 = fields.Field()
        f2 = fields.Field(attribute=attribute)
        f3 = fields.Field(attribute="f5")
        f4 = fields.Field(attribute="f1", dump_only=True)

    if attribute is None:
        MySchema()
    else:
        with pytest.raises(ValueError, match=attribute):
            MySchema()


class TestDeeplyNestedLoadOnly:
    @pytest.fixture()
    def schema(self):
        class GrandChildSchema(Schema):
            str_dump_only = fields.String()
            str_load_only = fields.String()
            str_regular = fields.String()

        class ChildSchema(Schema):
            str_dump_only = fields.String()
            str_load_only = fields.String()
            str_regular = fields.String()
            grand_child = fields.Nested(GrandChildSchema, unknown=EXCLUDE)

        class ParentSchema(Schema):
            str_dump_only = fields.String()
            str_load_only = fields.String()
            str_regular = fields.String()
            child = fields.Nested(ChildSchema, unknown=EXCLUDE)

        return ParentSchema(
            dump_only=(
                "str_dump_only",
                "child.str_dump_only",
                "child.grand_child.str_dump_only",
            ),
            load_only=(
                "str_load_only",
                "child.str_load_only",
                "child.grand_child.str_load_only",
            ),
        )

    @pytest.fixture()
    def data(self):
        return dict(
            str_dump_only="Dump Only",
            str_load_only="Load Only",
            str_regular="Regular String",
            child=dict(
                str_dump_only="Dump Only",
                str_load_only="Load Only",
                str_regular="Regular String",
                grand_child=dict(
                    str_dump_only="Dump Only",
                    str_load_only="Load Only",
                    str_regular="Regular String",
                ),
            ),
        )

    def test_load_only(self, schema, data):
        result = schema.dump(data)
        assert "str_load_only" not in result
        assert "str_dump_only" in result
        assert "str_regular" in result
        child = result["child"]
        assert "str_load_only" not in child
        assert "str_dump_only" in child
        assert "str_regular" in child
        grand_child = child["grand_child"]
        assert "str_load_only" not in grand_child
        assert "str_dump_only" in grand_child
        assert "str_regular" in grand_child

    def test_dump_only(self, schema, data):
        result = schema.load(data, unknown=EXCLUDE)
        assert "str_dump_only" not in result
        assert "str_load_only" in result
        assert "str_regular" in result
        child = result["child"]
        assert "str_dump_only" not in child
        assert "str_load_only" in child
        assert "str_regular" in child
        grand_child = child["grand_child"]
        assert "str_dump_only" not in grand_child
        assert "str_load_only" in grand_child
        assert "str_regular" in grand_child


class TestDeeplyNestedListLoadOnly:
    @pytest.fixture()
    def schema(self):
        class ChildSchema(Schema):
            str_dump_only = fields.String()
            str_load_only = fields.String()
            str_regular = fields.String()

        class ParentSchema(Schema):
            str_dump_only = fields.String()
            str_load_only = fields.String()
            str_regular = fields.String()
            child = fields.List(fields.Nested(ChildSchema, unknown=EXCLUDE))

        return ParentSchema(
            dump_only=("str_dump_only", "child.str_dump_only"),
            load_only=("str_load_only", "child.str_load_only"),
        )

    @pytest.fixture()
    def data(self):
        return dict(
            str_dump_only="Dump Only",
            str_load_only="Load Only",
            str_regular="Regular String",
            child=[
                dict(
                    str_dump_only="Dump Only",
                    str_load_only="Load Only",
                    str_regular="Regular String",
                )
            ],
        )

    def test_load_only(self, schema, data):
        result = schema.dump(data)
        assert "str_load_only" not in result
        assert "str_dump_only" in result
        assert "str_regular" in result
        child = result["child"][0]
        assert "str_load_only" not in child
        assert "str_dump_only" in child
        assert "str_regular" in child

    def test_dump_only(self, schema, data):
        result = schema.load(data, unknown=EXCLUDE)
        assert "str_dump_only" not in result
        assert "str_load_only" in result
        assert "str_regular" in result
        child = result["child"][0]
        assert "str_dump_only" not in child
        assert "str_load_only" in child
        assert "str_regular" in child


def test_nested_constructor_only_and_exclude():
    class GrandChildSchema(Schema):
        goo = fields.Field()
        gah = fields.Field()
        bah = fields.Field()

    class ChildSchema(Schema):
        foo = fields.Field()
        bar = fields.Field()
        flubb = fields.Nested(GrandChildSchema)

    class ParentSchema(Schema):
        bla = fields.Field()
        bli = fields.Field()
        blubb = fields.Nested(
            ChildSchema, only=("foo", "flubb.goo", "flubb.gah"), exclude=("flubb.goo",)
        )

    sch = ParentSchema(only=("bla", "blubb"))
    data = dict(bla=1, bli=2, blubb=dict(foo=3, bar=4, flubb=dict(goo=5, gah=6, bah=7)))
    result = sch.dump(data)
    assert "bla" in result
    assert "blubb" in result
    assert "bli" not in result
    child = result["blubb"]
    assert "foo" in child
    assert "flubb" in child
    assert "bar" not in child
    grand_child = child["flubb"]
    assert "gah" in grand_child
    assert "goo" not in grand_child
    assert "bah" not in grand_child


def test_only_and_exclude():
    class MySchema(Schema):
        foo = fields.Field()
        bar = fields.Field()
        baz = fields.Field()

    sch = MySchema(only=("foo", "bar"), exclude=("bar",))
    data = dict(foo=42, bar=24, baz=242)
    result = sch.dump(data)
    assert "foo" in result
    assert "bar" not in result


def test_only_and_exclude_with_fields():
    class MySchema(Schema):
        foo = fields.Field()

        class Meta:
            fields = ("bar", "baz")

    sch = MySchema(only=("bar", "baz"), exclude=("bar",))
    data = dict(foo=42, bar=24, baz=242)
    result = sch.dump(data)
    assert "baz" in result
    assert "bar" not in result


def test_invalid_only_and_exclude_with_fields():
    class MySchema(Schema):
        foo = fields.Field()

        class Meta:
            fields = ("bar", "baz")

    with pytest.raises(ValueError) as excinfo:
        MySchema(only=("foo", "par"), exclude=("ban",))

    assert "foo" in str(excinfo.value)
    assert "par" in str(excinfo.value)
    assert "ban" in str(excinfo.value)


def test_only_and_exclude_with_additional():
    class MySchema(Schema):
        foo = fields.Field()

        class Meta:
            additional = ("bar", "baz")

    sch = MySchema(only=("foo", "bar"), exclude=("bar",))
    data = dict(foo=42, bar=24, baz=242)
    result = sch.dump(data)
    assert "foo" in result
    assert "bar" not in result


def test_invalid_only_and_exclude_with_additional():
    class MySchema(Schema):
        foo = fields.Field()

        class Meta:
            additional = ("bar", "baz")

    with pytest.raises(ValueError) as excinfo:
        MySchema(only=("foop", "par"), exclude=("ban",))

    assert "foop" in str(excinfo.value)
    assert "par" in str(excinfo.value)
    assert "ban" in str(excinfo.value)


def test_exclude_invalid_attribute():
    class MySchema(Schema):
        foo = fields.Field()

    with pytest.raises(ValueError, match="'bar'"):
        MySchema(exclude=("bar",))


def test_only_bounded_by_fields():
    class MySchema(Schema):
        class Meta:
            fields = ("foo",)

    with pytest.raises(ValueError, match="'baz'"):
        MySchema(only=("baz",))


def test_only_bounded_by_additional():
    class MySchema(Schema):
        class Meta:
            additional = ("b",)

    with pytest.raises(ValueError):
        MySchema(only=("c",)).dump({"c": 3})


def test_only_empty():
    class MySchema(Schema):
        foo = fields.Field()

    sch = MySchema(only=())
    assert "foo" not in sch.dump({"foo": "bar"})


@pytest.mark.parametrize("param", ("only", "exclude"))
def test_only_and_exclude_as_string(param):
    class MySchema(Schema):
        foo = fields.Field()

    with pytest.raises(StringNotCollectionError):
        MySchema(**{param: "foo"})


def test_nested_with_sets():
    class Inner(Schema):
        foo = fields.Field()

    class Outer(Schema):
        inners = fields.Nested(Inner, many=True)

    sch = Outer()

    DataClass = namedtuple("DataClass", ["foo"])
    data = dict(inners={DataClass(42), DataClass(2)})
    result = sch.dump(data)
    assert len(result["inners"]) == 2


def test_meta_serializer_fields():
    u = User("John", age=42.3, email="john@example.com", homepage="http://john.com")
    result = UserMetaSchema().dump(u)
    assert result["name"] == u.name
    assert result["balance"] == decimal.Decimal("100.00")
    assert result["uppername"] == "JOHN"
    assert result["is_old"] is False
    assert result["created"] == utils.isoformat(u.created)
    assert result["finger_count"] == 10
    assert result["various_data"] == dict(u.various_data)


def test_meta_fields_mapping(user):
    s = UserMetaSchema()
    s.dump(user)  # need to call dump to update fields
    assert type(s.fields["balance"]) == fields.Decimal
    # Inferred fields
    assert type(s.fields["name"]._field_cache[fields.String]) == fields.String
    assert type(s.fields["created"]._field_cache[fields.DateTime]) == fields.DateTime
    assert type(s.fields["updated"]._field_cache[fields.DateTime]) == fields.DateTime
    assert type(s.fields["age"]._field_cache[fields.Float]) == fields.Float
    assert type(s.fields["registered"]._field_cache[fields.Boolean]) == fields.Boolean
    assert type(s.fields["sex_choices"]._field_cache[fields.Raw]) == fields.Raw
    assert type(s.fields["hair_colors"]._field_cache[fields.Raw]) == fields.Raw
    assert type(s.fields["finger_count"]._field_cache[fields.Integer]) == fields.Integer
    assert type(s.fields["uid"]._field_cache[fields.UUID]) == fields.UUID
    assert type(s.fields["time_registered"]._field_cache[fields.Time]) == fields.Time
    assert type(s.fields["birthdate"]._field_cache[fields.Date]) == fields.Date
    assert (
        type(s.fields["since_created"]._field_cache[fields.TimeDelta])
        == fields.TimeDelta
    )


def test_meta_field_not_on_obj_raises_attribute_error(user):
    class BadUserSchema(Schema):
        class Meta:
            fields = ("name",)
            exclude = ("notfound",)

    with pytest.raises(ValueError, match="'notfound'"):
        BadUserSchema().dump(user)


def test_exclude_fields(user):
    s = UserExcludeSchema().dump(user)
    assert "created" not in s
    assert "updated" not in s
    assert "name" in s


def test_fields_option_must_be_list_or_tuple():
    with pytest.raises(ValueError):

        class BadFields(Schema):
            class Meta:
                fields = "name"


def test_exclude_option_must_be_list_or_tuple():
    with pytest.raises(ValueError):

        class BadExclude(Schema):
            class Meta:
                exclude = "name"


def test_datetimeformat_option(user):
    meta_fmt = "%Y-%m"
    field_fmt = "%m-%d"

    class DateTimeFormatSchema(Schema):
        updated = fields.DateTime(field_fmt)

        class Meta:
            fields = ("created", "updated")
            datetimeformat = meta_fmt

    serialized = DateTimeFormatSchema().dump(user)
    assert serialized["created"] == user.created.strftime(meta_fmt)
    assert serialized["updated"] == user.updated.strftime(field_fmt)


def test_dateformat_option(user):
    fmt = "%Y-%m"
    field_fmt = "%m-%d"

    class DateFormatSchema(Schema):
        birthdate = fields.Date(field_fmt)

        class Meta:
            fields = ("birthdate", "activation_date")
            dateformat = fmt

    serialized = DateFormatSchema().dump(user)
    assert serialized["birthdate"] == user.birthdate.strftime(field_fmt)
    assert serialized["activation_date"] == user.activation_date.strftime(fmt)


def test_default_dateformat(user):
    class DateFormatSchema(Schema):
        updated = fields.DateTime(format="%m-%d")

        class Meta:
            fields = ("created", "updated")

    serialized = DateFormatSchema().dump(user)
    assert serialized["created"] == utils.isoformat(user.created)
    assert serialized["updated"] == user.updated.strftime("%m-%d")


def test_inherit_meta(user):
    class InheritedMetaSchema(UserMetaSchema):
        pass

    result = InheritedMetaSchema().dump(user)
    expected = UserMetaSchema().dump(user)
    assert result == expected


def test_inherit_meta_override():
    class Parent(Schema):
        class Meta:
            fields = ("name", "email")
            dump_only = ("name",)

    class Child(Schema):
        class Meta(Parent.Meta):
            dump_only = ("name", "email")

    child = Child()
    assert child.opts.fields == ("name", "email")
    assert child.opts.dump_only == ("name", "email")


def test_additional(user):
    s = UserAdditionalSchema().dump(user)
    assert s["lowername"] == user.name.lower()
    assert s["name"] == user.name


def test_cant_set_both_additional_and_fields(user):
    with pytest.raises(ValueError):

        class BadSchema(Schema):
            name = fields.String()

            class Meta:
                fields = ("name", "email")
                additional = ("email", "homepage")


def test_serializing_none_meta():
    s = UserMetaSchema().dump(None)
    assert s == {}


class CustomError(Exception):
    pass


class MySchema(Schema):
    name = fields.String()
    email = fields.Email()
    age = fields.Integer()

    def handle_error(self, errors, obj, **kwargs):
        raise CustomError("Something bad happened")

    def test_load_with_custom_error_handler(self):
        in_data = {"email": "invalid"}

        class MySchema3(Schema):
            email = fields.Email()

            def handle_error(self, error, data, **kwargs):
                assert type(error) is ValidationError
                assert "email" in error.messages
                assert list(error.messages.keys()) == ["email"]
                assert data == in_data
                raise CustomError("Something bad happened")

        with pytest.raises(CustomError):
            MySchema3().load(in_data)

    def test_load_with_custom_error_handler_and_partially_valid_data(self):
        in_data = {"email": "invalid", "url": "http://valid.com"}

        class MySchema(Schema):
            email = fields.Email()
            url = fields.URL()

            def handle_error(self, error, data, **kwargs):
                assert type(error) is ValidationError
                assert "email" in error.messages
                assert list(error.messages.keys()) == ["email"]
                assert data == in_data
                raise CustomError("Something bad happened")

        with pytest.raises(CustomError):
            MySchema().load(in_data)

    def test_custom_error_handler_with_validates_decorator(self):
        in_data = {"num": -1}

        class MySchema(Schema):
            num = fields.Int()

            @validates("num")
            def validate_num(self, value):
                if value < 0:
                    raise ValidationError("Must be greater than 0.")

            def handle_error(self, error, data, **kwargs):
                assert type(error) is ValidationError
                assert "num" in error.messages
                assert list(error.messages.keys()) == ["num"]
                assert data == in_data
                raise CustomError("Something bad happened")

        with pytest.raises(CustomError):
            MySchema().load(in_data)

    def test_custom_error_handler_with_validates_schema_decorator(self):
        in_data = {"num": -1}

        class MySchema(Schema):
            num = fields.Int()

            @validates_schema
            def validates_schema(self, data, **kwargs):
                raise ValidationError("Invalid schema!")

            def handle_error(self, error, data, **kwargs):
                assert type(error) is ValidationError
                assert list(error.messages.keys()) == ["_schema"]
                assert data == in_data
                raise CustomError("Something bad happened")

        with pytest.raises(CustomError):
            MySchema().load(in_data)

    def test_validate_with_custom_error_handler(self):
        with pytest.raises(CustomError):
            MySchema().validate({"age": "notvalid", "email": "invalid"})


class TestFieldValidation:
    def test_errors_are_cleared_after_loading_collection(self):
        def always_fail(val):
            raise ValidationError("lol")

        class MySchema(Schema):
            foo = fields.Str(validate=always_fail)

        schema = MySchema()
        with pytest.raises(ValidationError) as excinfo:
            schema.load([{"foo": "bar"}, {"foo": "baz"}], many=True)
        errors = excinfo.value.messages
        assert len(errors[0]["foo"]) == 1
        assert len(errors[1]["foo"]) == 1
        with pytest.raises(ValidationError) as excinfo:
            schema.load({"foo": "bar"})
        errors = excinfo.value.messages
        assert len(errors["foo"]) == 1

    def test_raises_error_with_list(self):
        def validator(val):
            raise ValidationError(["err1", "err2"])

        class MySchema(Schema):
            foo = fields.Field(validate=validator)

        s = MySchema()
        errors = s.validate({"foo": 42})
        assert errors["foo"] == ["err1", "err2"]

    # https://github.com/marshmallow-code/marshmallow/issues/110
    def test_raises_error_with_dict(self):
        def validator(val):
            raise ValidationError({"code": "invalid_foo"})

        class MySchema(Schema):
            foo = fields.Field(validate=validator)

        s = MySchema()
        errors = s.validate({"foo": 42})
        assert errors["foo"] == [{"code": "invalid_foo"}]

    def test_ignored_if_not_in_only(self):
        class MySchema(Schema):
            a = fields.Field()
            b = fields.Field()

            @validates("a")
            def validate_a(self, val):
                raise ValidationError({"code": "invalid_a"})

            @validates("b")
            def validate_b(self, val):
                raise ValidationError({"code": "invalid_b"})

        s = MySchema(only=("b",))
        errors = s.validate({"b": "data"})
        assert errors == {"b": {"code": "invalid_b"}}


def test_schema_repr():
    class MySchema(Schema):
        name = fields.String()

    ser = MySchema(many=True)
    rep = repr(ser)
    assert "MySchema" in rep
    assert "many=True" in rep


class TestNestedSchema:
    @pytest.fixture
    def user(self):
        return User(name="Monty", age=81)

    @pytest.fixture
    def blog(self, user):
        col1 = User(name="Mick", age=123)
        col2 = User(name="Keith", age=456)
        blog = Blog(
            "Monty's blog",
            user=user,
            categories=["humor", "violence"],
            collaborators=[col1, col2],
        )
        return blog

        class FlatBlogSchema(Schema):
            name = fields.String()
            user = fields.Nested(UserSchema, only="name")
            collaborators = fields.Nested(UserSchema, only="name", many=True)

        s = FlatBlogSchema()
        data = s.dump(blog)
        assert data["user"] == blog.user.name
        for i, name in enumerate(data["collaborators"]):
            assert name == blog.collaborators[i].name

    # regression test for https://github.com/marshmallow-code/marshmallow/issues/64
    def test_nested_many_with_missing_attribute(self, user):
        class SimpleBlogSchema(Schema):
            title = fields.Str()
            wat = fields.Nested(UserSchema, many=True)

        blog = Blog("Simple blog", user=user, collaborators=None)
        schema = SimpleBlogSchema()
        result = schema.dump(blog)
        assert "wat" not in result

    def test_nested_with_attribute_none(self):
        class InnerSchema(Schema):
            bar = fields.Field()

        class MySchema(Schema):
            foo = fields.Nested(InnerSchema)

        class MySchema2(Schema):
            foo = fields.Nested(InnerSchema)

        s = MySchema()
        result = s.dump({"foo": None})
        assert result["foo"] is None

        s2 = MySchema2()
        result2 = s2.dump({"foo": None})
        assert result2["foo"] is None

    def test_nested_field_does_not_validate_required(self):
        class BlogRequiredSchema(Schema):
            user = fields.Nested(UserSchema, required=True)

        b = Blog("Authorless blog", user=None)
        BlogRequiredSchema().dump(b)

    def test_nested_none(self):
        class BlogDefaultSchema(Schema):
            user = fields.Nested(UserSchema, default=0)

        b = Blog("Just the default blog", user=None)
        data = BlogDefaultSchema().dump(b)
        assert data["user"] is None

    def test_nested(self, user, blog):
        blog_serializer = BlogSchema()
        serialized_blog = blog_serializer.dump(blog)
        user_serializer = UserSchema()
        serialized_user = user_serializer.dump(user)
        assert serialized_blog["user"] == serialized_user

        with pytest.raises(ValidationError, match="email"):
            BlogSchema().load(
                {"title": "Monty's blog", "user": {"name": "Monty", "email": "foo"}}
            )

    def test_nested_many_fields(self, blog):
        serialized_blog = BlogSchema().dump(blog)
        expected = [UserSchema().dump(col) for col in blog.collaborators]
        assert serialized_blog["collaborators"] == expected

    def test_nested_meta_many(self, blog):
        serialized_blog = BlogUserMetaSchema().dump(blog)
        assert len(serialized_blog["collaborators"]) == 2
        expected = [UserMetaSchema().dump(col) for col in blog.collaborators]
        assert serialized_blog["collaborators"] == expected

    def test_nested_only(self, blog):
        col1 = User(name="Mick", age=123, id_="abc")
        col2 = User(name="Keith", age=456, id_="def")
        blog.collaborators = [col1, col2]
        serialized_blog = BlogOnlySchema().dump(blog)
        assert serialized_blog["collaborators"] == [{"id": col1.id}, {"id": col2.id}]

    def test_exclude(self, blog):
        serialized = BlogSchemaExclude().dump(blog)
        assert "uppername" not in serialized["user"].keys()

    def test_list_field(self, blog):
        serialized = BlogSchema().dump(blog)
        assert serialized["categories"] == ["humor", "violence"]

    def test_nested_load_many(self):
        in_data = {
            "title": "Shine A Light",
            "collaborators": [
                {"name": "Mick", "email": "mick@stones.com"},
                {"name": "Keith", "email": "keith@stones.com"},
            ],
        }
        data = BlogSchema().load(in_data)
        collabs = data["collaborators"]
        assert len(collabs) == 2
        assert all(type(each) == User for each in collabs)
        assert collabs[0].name == in_data["collaborators"][0]["name"]

    def test_nested_errors(self):
        with pytest.raises(ValidationError) as excinfo:
            BlogSchema().load(
                {"title": "Monty's blog", "user": {"name": "Monty", "email": "foo"}}
            )
        errors = excinfo.value.messages
        assert "email" in errors["user"]
        assert len(errors["user"]["email"]) == 1
        assert "Not a valid email address." in errors["user"]["email"][0]
        # No problems with collaborators
        assert "collaborators" not in errors

    def test_nested_method_field(self, blog):
        data = BlogSchema().dump(blog)
        assert data["user"]["is_old"]
        assert data["collaborators"][0]["is_old"]

    def test_nested_function_field(self, blog, user):
        data = BlogSchema().dump(blog)
        assert data["user"]["lowername"] == user.name.lower()
        expected = blog.collaborators[0].name.lower()
        assert data["collaborators"][0]["lowername"] == expected

    def test_serializer_meta_with_nested_fields(self, blog, user):
        data = BlogSchemaMeta().dump(blog)
        assert data["title"] == blog.title
        assert data["user"] == UserSchema().dump(user)
        assert data["collaborators"] == [
            UserSchema().dump(c) for c in blog.collaborators
        ]
        assert data["categories"] == blog.categories

    def test_serializer_with_nested_meta_fields(self, blog):
        # Schema has user = fields.Nested(UserMetaSerializer)
        s = BlogUserMetaSchema().dump(blog)
        assert s["user"] == UserMetaSchema().dump(blog.user)

    def test_nested_fields_must_be_passed_a_serializer(self, blog):
        class BadNestedFieldSchema(BlogSchema):
            user = fields.Nested(fields.String)

        with pytest.raises(ValueError):
            BadNestedFieldSchema().dump(blog)

    # regression test for https://github.com/marshmallow-code/marshmallow/issues/188
    def test_invalid_type_passed_to_nested_field(self):
        class InnerSchema(Schema):
            foo = fields.Field()

        class MySchema(Schema):
            inner = fields.Nested(InnerSchema, many=True)

        sch = MySchema()

        sch.load({"inner": [{"foo": 42}]})

        with pytest.raises(ValidationError) as excinfo:
            sch.load({"inner": "invalid"})
        errors = excinfo.value.messages
        assert "inner" in errors
        assert errors["inner"] == ["Invalid type."]

        class OuterSchema(Schema):
            inner = fields.Nested(InnerSchema)

        schema = OuterSchema()
        with pytest.raises(ValidationError) as excinfo:
            schema.load({"inner": 1})
        errors = excinfo.value.messages
        assert errors["inner"]["_schema"] == ["Invalid input type."]

    # regression test for https://github.com/marshmallow-code/marshmallow/issues/298
    def test_all_errors_on_many_nested_field_with_validates_decorator(self):
        class Inner(Schema):
            req = fields.Field(required=True)

        class Outer(Schema):
            inner = fields.Nested(Inner, many=True)

            @validates("inner")
            def validates_inner(self, data):
                raise ValidationError("not a chance")

        outer = Outer()
        with pytest.raises(ValidationError) as excinfo:
            outer.load({"inner": [{}]})
        errors = excinfo.value.messages
        assert "inner" in errors
        assert "_schema" in errors["inner"]

    @pytest.mark.parametrize("unknown", (None, RAISE, INCLUDE, EXCLUDE))
    def test_nested_unknown_validation(self, unknown):
        class ChildSchema(Schema):
            num = fields.Int()

        class ParentSchema(Schema):
            child = fields.Nested(ChildSchema, unknown=unknown)

        data = {"child": {"num": 1, "extra": 1}}
        if unknown is None or unknown == RAISE:
            with pytest.raises(ValidationError) as exc:
                ParentSchema().load(data)
                assert exc.messages == {"child": {"extra": ["Unknown field."]}}
        else:
            output = {
                INCLUDE: {"child": {"num": 1, "extra": 1}},
                EXCLUDE: {"child": {"num": 1}},
            }[unknown]
            assert ParentSchema().load(data) == output


class TestPluckSchema:
    def test_pluck(self, blog):
        class FlatBlogSchema(Schema):
            user = fields.Pluck(UserSchema, "name")
            collaborators = fields.Pluck(UserSchema, "name", many=True)

        s = FlatBlogSchema()
        data = s.dump(blog)
        assert data["user"] == blog.user.name
        for i, name in enumerate(data["collaborators"]):
            assert name == blog.collaborators[i].name

    def test_pluck_none(self, blog):
        class FlatBlogSchema(Schema):
            user = fields.Pluck(UserSchema, "name")
            collaborators = fields.Pluck(UserSchema, "name", many=True)

        col1 = User(name="Mick", age=123)
        col2 = User(name="Keith", age=456)
        blog = Blog(title="Unowned Blog", user=None, collaborators=[col1, col2])
        s = FlatBlogSchema()
        data = s.dump(blog)
        assert data["user"] == blog.user
        for i, name in enumerate(data["collaborators"]):
            assert name == blog.collaborators[i].name

    # Regression test for https://github.com/marshmallow-code/marshmallow/issues/800
    def test_pluck_with_data_key(self, blog):
        class UserSchema(Schema):
            name = fields.String(data_key="username")
            age = fields.Int()

        class FlatBlogSchema(Schema):
            user = fields.Pluck(UserSchema, "name")
            collaborators = fields.Pluck(UserSchema, "name", many=True)

        s = FlatBlogSchema()
        data = s.dump(blog)
        assert data["user"] == blog.user.name
        for i, name in enumerate(data["collaborators"]):
            assert name == blog.collaborators[i].name
        assert s.load(data) == {
            "user": {"name": "Monty"},
            "collaborators": [{"name": "Mick"}, {"name": "Keith"}],
        }


class TestSelfReference:
    @pytest.fixture
    def employer(self):
        return User(name="Joe", age=59)

    @pytest.fixture
    def user(self, employer):
        return User(name="Tom", employer=employer, age=28)

    def test_nesting_schema_within_itself(self, user, employer):
        class SelfSchema(Schema):
            name = fields.String()
            age = fields.Integer()
            employer = fields.Nested("self", exclude=("employer",))

        data = SelfSchema().dump(user)
        assert data["name"] == user.name
        assert data["employer"]["name"] == employer.name
        assert data["employer"]["age"] == employer.age

    def test_nesting_schema_by_passing_class_name(self, user, employer):
        class SelfReferencingSchema(Schema):
            name = fields.Str()
            age = fields.Int()
            employer = fields.Nested("SelfReferencingSchema", exclude=("employer",))

        data = SelfReferencingSchema().dump(user)
        assert data["name"] == user.name
        assert data["employer"]["name"] == employer.name
        assert data["employer"]["age"] == employer.age

    def test_nesting_within_itself_meta(self, user, employer):
        class SelfSchema(Schema):
            employer = fields.Nested("self", exclude=("employer",))

            class Meta:
                additional = ("name", "age")

        data = SelfSchema().dump(user)
        assert data["name"] == user.name
        assert data["age"] == user.age
        assert data["employer"]["name"] == employer.name
        assert data["employer"]["age"] == employer.age

    def test_nested_self_with_only_param(self, user, employer):
        class SelfSchema(Schema):
            employer = fields.Nested("self", only=("name",))

            class Meta:
                fields = ("name", "employer")

        data = SelfSchema().dump(user)
        assert data["name"] == user.name
        assert data["employer"]["name"] == employer.name
        assert "age" not in data["employer"]

    def test_multiple_pluck_self_field(self, user):
        class MultipleSelfSchema(Schema):
            emp = fields.Pluck("self", "name", attribute="employer")
            rels = fields.Pluck("self", "name", many=True, attribute="relatives")

            class Meta:
                fields = ("name", "emp", "rels")

        schema = MultipleSelfSchema()
        user.relatives = [User(name="Bar", age=12), User(name="Baz", age=34)]
        data = schema.dump(user)
        assert len(data["rels"]) == len(user.relatives)
        relative = data["rels"][0]
        assert relative == user.relatives[0].name

    def test_nested_self_many(self):
        class SelfManySchema(Schema):
            relatives = fields.Nested("self", many=True)

            class Meta:
                additional = ("name", "age")

        person = User(name="Foo")
        person.relatives = [User(name="Bar", age=12), User(name="Baz", age=34)]
        data = SelfManySchema().dump(person)
        assert data["name"] == person.name
        assert len(data["relatives"]) == len(person.relatives)
        assert data["relatives"][0]["name"] == person.relatives[0].name
        assert data["relatives"][0]["age"] == person.relatives[0].age

    def test_nested_self_list(self):
        class SelfListSchema(Schema):
            relatives = fields.List(fields.Nested("self"))

            class Meta:
                additional = ("name", "age")

        person = User(name="Foo")
        person.relatives = [User(name="Bar", age=12), User(name="Baz", age=34)]
        data = SelfListSchema().dump(person)
        assert data["name"] == person.name
        assert len(data["relatives"]) == len(person.relatives)
        assert data["relatives"][0]["name"] == person.relatives[0].name
        assert data["relatives"][0]["age"] == person.relatives[0].age


class RequiredUserSchema(Schema):
    name = fields.Field(required=True)


def test_serialization_with_required_field():
    user = User(name=None)
    RequiredUserSchema().dump(user)


def test_deserialization_with_required_field():
    in_data = {}
    with pytest.raises(ValidationError) as excinfo:
        RequiredUserSchema().load(in_data)
    data, errors = excinfo.value.valid_data, excinfo.value.messages
    assert "name" in errors
    assert "Missing data for required field." in errors["name"]
    # field value should also not be in output data
    assert "name" not in data


def test_deserialization_with_required_field_and_custom_validator():
    class ValidatingSchema(Schema):
        color = fields.String(
            required=True,
            validate=lambda x: x.lower() == "red" or x.lower() == "blue",
            error_messages={"validator_failed": "Color must be red or blue"},
        )

    with pytest.raises(ValidationError) as excinfo:
        ValidatingSchema().load({"name": "foo"})
    errors = excinfo.value.messages
    assert errors
    assert "color" in errors
    assert "Missing data for required field." in errors["color"]

    with pytest.raises(ValidationError) as excinfo:
        ValidatingSchema().load({"color": "green"})
    errors = excinfo.value.messages
    assert "color" in errors
    assert "Color must be red or blue" in errors["color"]


class UserContextSchema(Schema):
    is_owner = fields.Method("get_is_owner")
    is_collab = fields.Function(lambda user, ctx: user in ctx["blog"])

    def get_is_owner(self, user):
        return self.context["blog"].user.name == user.name


class TestContext:
    def test_context_method(self):
        owner = User("Joe")
        blog = Blog(title="Joe Blog", user=owner)
        context = {"blog": blog}
        serializer = UserContextSchema()
        serializer.context = context
        data = serializer.dump(owner)
        assert data["is_owner"] is True
        nonowner = User("Fred")
        data = serializer.dump(nonowner)
        assert data["is_owner"] is False

    def test_context_method_function(self):
        owner = User("Fred")
        blog = Blog("Killer Queen", user=owner)
        collab = User("Brian")
        blog.collaborators.append(collab)
        context = {"blog": blog}
        serializer = UserContextSchema()
        serializer.context = context
        data = serializer.dump(collab)
        assert data["is_collab"] is True
        noncollab = User("Foo")
        data = serializer.dump(noncollab)
        assert data["is_collab"] is False

    def test_function_field_raises_error_when_context_not_available(self):
        # only has a function field
        class UserFunctionContextSchema(Schema):
            is_collab = fields.Function(lambda user, ctx: user in ctx["blog"])

        owner = User("Joe")
        serializer = UserFunctionContextSchema()
        # no context
        serializer.context = None
        msg = "No context available for Function field {!r}".format("is_collab")
        with pytest.raises(ValidationError, match=msg):
            serializer.dump(owner)

    def test_function_field_handles_bound_serializer(self):
        class SerializeA:
            def __call__(self, value):
                return "value"

        serialize = SerializeA()

        # only has a function field
        class UserFunctionContextSchema(Schema):
            is_collab = fields.Function(serialize)

        owner = User("Joe")
        serializer = UserFunctionContextSchema()
        # no context
        serializer.context = None
        data = serializer.dump(owner)
        assert data["is_collab"] == "value"

    def test_fields_context(self):
        class CSchema(Schema):
            name = fields.String()

        ser = CSchema()
        ser.context["foo"] = 42

        assert ser.fields["name"].context == {"foo": 42}

    def test_nested_fields_inherit_context(self):
        class InnerSchema(Schema):
            likes_bikes = fields.Function(lambda obj, ctx: "bikes" in ctx["info"])

        class CSchema(Schema):
            inner = fields.Nested(InnerSchema)

        ser = CSchema()
        ser.context["info"] = "i like bikes"
        obj = {"inner": {}}
        result = ser.dump(obj)
        assert result["inner"]["likes_bikes"] is True

    # Regression test for https://github.com/marshmallow-code/marshmallow/issues/820
    def test_nested_list_fields_inherit_context(self):
        class InnerSchema(Schema):
            foo = fields.Field()

            @validates("foo")
            def validate_foo(self, value):
                if "foo_context" not in self.context:
                    raise ValidationError("Missing context")

        class OuterSchema(Schema):
            bars = fields.List(fields.Nested(InnerSchema()))

        inner = InnerSchema()
        inner.context["foo_context"] = "foo"
        assert inner.load({"foo": 42})

        outer = OuterSchema()
        outer.context["foo_context"] = "foo"
        assert outer.load({"bars": [{"foo": 42}]})

    # Regression test for https://github.com/marshmallow-code/marshmallow/issues/820
    def test_nested_dict_fields_inherit_context(self):
        class InnerSchema(Schema):
            foo = fields.Field()

            @validates("foo")
            def validate_foo(self, value):
                if "foo_context" not in self.context:
                    raise ValidationError("Missing context")

        class OuterSchema(Schema):
            bars = fields.Dict(values=fields.Nested(InnerSchema()))

        inner = InnerSchema()
        inner.context["foo_context"] = "foo"
        assert inner.load({"foo": 42})

        outer = OuterSchema()
        outer.context["foo_context"] = "foo"
        assert outer.load({"bars": {"test": {"foo": 42}}})


def test_serializer_can_specify_nested_object_as_attribute(blog):
    class BlogUsernameSchema(Schema):
        author_name = fields.String(attribute="user.name")

    ser = BlogUsernameSchema()
    result = ser.dump(blog)
    assert result["author_name"] == blog.user.name


class TestFieldInheritance:
    def test_inherit_fields_from_schema_subclass(self):
        expected = OrderedDict(
            [("field_a", fields.Number()), ("field_b", fields.Number())]
        )

        class SerializerA(Schema):
            field_a = expected["field_a"]

        class SerializerB(SerializerA):
            field_b = expected["field_b"]

        assert SerializerB._declared_fields == expected

    def test_inherit_fields_from_non_schema_subclass(self):
        expected = OrderedDict(
            [("field_a", fields.Number()), ("field_b", fields.Number())]
        )

        class PlainBaseClass:
            field_a = expected["field_a"]

        class SerializerB1(Schema, PlainBaseClass):
            field_b = expected["field_b"]

        class SerializerB2(PlainBaseClass, Schema):
            field_b = expected["field_b"]

        assert SerializerB1._declared_fields == expected
        assert SerializerB2._declared_fields == expected

    def test_inheritance_follows_mro(self):
        expected = OrderedDict(
            [
                ("field_a", fields.String()),
                ("field_c", fields.String()),
                ("field_b", fields.String()),
                ("field_d", fields.String()),
            ]
        )
        # Diamond inheritance graph
        # MRO: D -> B -> C -> A

        class SerializerA(Schema):
            field_a = expected["field_a"]

        class SerializerB(SerializerA):
            field_b = expected["field_b"]

        class SerializerC(SerializerA):
            field_c = expected["field_c"]

        class SerializerD(SerializerB, SerializerC):
            field_d = expected["field_d"]

        assert SerializerD._declared_fields == expected


def get_from_dict(schema, obj, key, default=None):
    return obj.get("_" + key, default)


class TestGetAttribute:
    def test_get_attribute_is_used(self):
        class UserDictSchema(Schema):
            name = fields.Str()
            email = fields.Email()

            def get_attribute(self, obj, attr, default):
                return get_from_dict(self, obj, attr, default)

        user_dict = {"_name": "joe", "_email": "joe@shmoe.com"}
        schema = UserDictSchema()
        result = schema.dump(user_dict)
        assert result["name"] == user_dict["_name"]
        assert result["email"] == user_dict["_email"]
        # can't serialize User object
        user = User(name="joe", email="joe@shmoe.com")
        with pytest.raises(AttributeError):
            schema.dump(user)

    def test_get_attribute_with_many(self):
        class UserDictSchema(Schema):
            name = fields.Str()
            email = fields.Email()

            def get_attribute(self, obj, attr, default):
                return get_from_dict(self, obj, attr, default)

        user_dicts = [
            {"_name": "joe", "_email": "joe@shmoe.com"},
            {"_name": "jane", "_email": "jane@shmane.com"},
        ]
        schema = UserDictSchema(many=True)
        results = schema.dump(user_dicts)
        for result, user_dict in zip(results, user_dicts):
            assert result["name"] == user_dict["_name"]
            assert result["email"] == user_dict["_email"]
        # can't serialize User object
        users = [
            User(name="joe", email="joe@shmoe.com"),
            User(name="jane", email="jane@shmane.com"),
        ]
        with pytest.raises(AttributeError):
            schema.dump(users)


class TestRequiredFields:
    class StringSchema(Schema):
        required_field = fields.Str(required=True)
        allow_none_field = fields.Str(allow_none=True)
        allow_none_required_field = fields.Str(required=True, allow_none=True)

    @pytest.fixture()
    def string_schema(self):
        return self.StringSchema()

    @pytest.fixture()
    def data(self):
        return dict(
            required_field="foo",
            allow_none_field="bar",
            allow_none_required_field="one",
        )

    def test_required_string_field_missing(self, string_schema, data):
        del data["required_field"]
        errors = string_schema.validate(data)
        assert errors["required_field"] == ["Missing data for required field."]

    def test_required_string_field_failure(self, string_schema, data):
        data["required_field"] = None
        errors = string_schema.validate(data)
        assert errors["required_field"] == ["Field may not be null."]

    def test_allow_none_param(self, string_schema, data):
        data["allow_none_field"] = None
        errors = string_schema.validate(data)
        assert errors == {}

        data["allow_none_required_field"] = None
        string_schema.validate(data)

        del data["allow_none_required_field"]
        errors = string_schema.validate(data)
        assert "allow_none_required_field" in errors

    def test_allow_none_custom_message(self, data):
        class MySchema(Schema):
            allow_none_field = fields.Field(
                allow_none=False, error_messages={"null": "<custom>"}
            )

        schema = MySchema()
        errors = schema.validate({"allow_none_field": None})
        assert errors["allow_none_field"][0] == "<custom>"


class TestDefaults:
    class MySchema(Schema):
        int_no_default = fields.Int(allow_none=True)
        str_no_default = fields.Str(allow_none=True)
        list_no_default = fields.List(fields.Str, allow_none=True)
        nested_no_default = fields.Nested(UserSchema, many=True, allow_none=True)

        int_with_default = fields.Int(allow_none=True, default=42)
        str_with_default = fields.Str(allow_none=True, default="foo")

    @pytest.fixture()
    def schema(self):
        return self.MySchema()

    @pytest.fixture()
    def data(self):
        return dict(
            int_no_default=None,
            str_no_default=None,
            list_no_default=None,
            nested_no_default=None,
            int_with_default=None,
            str_with_default=None,
        )

    def test_missing_inputs_are_excluded_from_dump_output(self, schema, data):
        for key in [
            "int_no_default",
            "str_no_default",
            "list_no_default",
            "nested_no_default",
        ]:
            d = data.copy()
            del d[key]
            result = schema.dump(d)
            # the missing key is not in the serialized result
            assert key not in result
            # the rest of the keys are in the result
            assert all(k in result for k in d.keys())

    def test_none_is_serialized_to_none(self, schema, data):
        errors = schema.validate(data)
        assert errors == {}
        result = schema.dump(data)
        for key in data.keys():
            msg = "result[{!r}] should be None".format(key)
            assert result[key] is None, msg

    def test_default_and_value_missing(self, schema, data):
        del data["int_with_default"]
        del data["str_with_default"]
        result = schema.dump(data)
        assert result["int_with_default"] == 42
        assert result["str_with_default"] == "foo"

    def test_loading_none(self, schema, data):
        result = schema.load(data)
        for key in data.keys():
            result[key] is None

    def test_missing_inputs_are_excluded_from_load_output(self, schema, data):
        for key in [
            "int_no_default",
            "str_no_default",
            "list_no_default",
            "nested_no_default",
        ]:
            d = data.copy()
            del d[key]
            result = schema.load(d)
            # the missing key is not in the deserialized result
            assert key not in result
            # the rest of the keys are in the result
            assert all(k in result for k in d.keys())


class TestLoadOnly:
    class MySchema(Schema):
        class Meta:
            load_only = ("str_load_only",)
            dump_only = ("str_dump_only",)

        str_dump_only = fields.String()
        str_load_only = fields.String()
        str_regular = fields.String()

    @pytest.fixture()
    def schema(self):
        return self.MySchema()

    @pytest.fixture()
    def data(self):
        return dict(
            str_dump_only="Dump Only",
            str_load_only="Load Only",
            str_regular="Regular String",
        )

    def test_load_only(self, schema, data):
        result = schema.dump(data)
        assert "str_load_only" not in result
        assert "str_dump_only" in result
        assert "str_regular" in result

    def test_dump_only(self, schema, data):
        result = schema.load(data, unknown=EXCLUDE)
        assert "str_dump_only" not in result
        assert "str_load_only" in result
        assert "str_regular" in result

    # regression test for https://github.com/marshmallow-code/marshmallow/pull/765
    def test_url_field_requre_tld_false(self):
        class NoTldTestSchema(Schema):
            url = fields.Url(require_tld=False, schemes=["marshmallow"])

        schema = NoTldTestSchema()
        data_with_no_top_level_domain = {"url": "marshmallow://app/discounts"}
        result = schema.load(data_with_no_top_level_domain)
        assert result == data_with_no_top_level_domain


class TestFromDict:
    def test_generates_schema(self):
        MySchema = Schema.from_dict({"foo": fields.Str()})
        assert issubclass(MySchema, Schema)

    def test_name(self):
        MySchema = Schema.from_dict({"foo": fields.Str()})
        assert "GeneratedSchema" in repr(MySchema)
        SchemaWithName = Schema.from_dict(
            {"foo": fields.Int()}, name="MyGeneratedSchema"
        )
        assert "MyGeneratedSchema" in repr(SchemaWithName)

    def test_generated_schemas_are_not_registered(self):
        n_registry_entries = len(class_registry._registry)
        Schema.from_dict({"foo": fields.Str()})
        Schema.from_dict({"bar": fields.Str()}, name="MyGeneratedSchema")
        assert len(class_registry._registry) == n_registry_entries
        with pytest.raises(RegistryError):
            class_registry.get_class("GeneratedSchema")
        with pytest.raises(RegistryError):
            class_registry.get_class("MyGeneratedSchema")

    def test_meta_options_are_applied(self):
        class OrderedSchema(Schema):
            class Meta:
                ordered = True
                load_only = ("bar",)

        OSchema = OrderedSchema.from_dict({"foo": fields.Int(), "bar": fields.Int()})
        dumped = OSchema().dump({"foo": 42, "bar": 24})
        assert isinstance(dumped, OrderedDict)
        assert "bar" not in dumped<|MERGE_RESOLUTION|>--- conflicted
+++ resolved
@@ -550,10 +550,7 @@
     with pytest.raises(TypeError, match="must be declared as a Field instance"):
         BadUserSchema().dump(user)
 
-<<<<<<< HEAD
-
-@pytest.mark.parametrize("SchemaClass", [UserSchema, UserMetaSchema])
-=======
+
 # regression test
 def test_bind_field_does_not_swallow_typeerror():
     class MySchema(Schema):
@@ -565,9 +562,8 @@
     with pytest.raises(TypeError, match="boom"):
         MySchema()
 
-@pytest.mark.parametrize('SchemaClass',
-    [UserSchema, UserMetaSchema])
->>>>>>> 5594e156
+
+@pytest.mark.parametrize("SchemaClass", [UserSchema, UserMetaSchema])
 def test_serializing_generator(SchemaClass):
     users = [User("Foo"), User("Bar")]
     user_gen = (u for u in users)
