--- conflicted
+++ resolved
@@ -172,17 +172,15 @@
     assert type(result) == dt.datetime
     assert_datetime_equal(result, d)
 
-<<<<<<< HEAD
-=======
     # Test with 3-digit only microseconds
-    # Regression test for https://github.com/marshmallow-code/marshmallow/issues/1251
+    #  Regression test for https://github.com/marshmallow-code/marshmallow/issues/1251
     d = dt.datetime.now(tz=timezone).replace(microsecond=123000)
     formatted = d.isoformat()
     formatted = formatted[:23] + formatted[26:]
-    result = utils.from_iso(formatted, use_dateutil=use_dateutil)
+    result = utils.from_iso_datetime(formatted, use_dateutil=use_dateutil)
     assert type(result) == dt.datetime
     assert_datetime_equal(result, d)
->>>>>>> b70d64e6
+
 
 def test_from_iso_with_tz():
     d = central.localize(dt.datetime.now())
