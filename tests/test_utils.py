--- conflicted
+++ resolved
@@ -145,35 +145,17 @@
     d = central.localize(dt.datetime(2013, 11, 10, 1, 23, 45), is_dst=False)
     assert utils.isoformat(d, localtime=True) == '2013-11-10T01:23:45-06:00'
 
-<<<<<<< HEAD
 def test_from_rfc():
-    d = dt.datetime.now()
-=======
-def test_from_datestring():
-    d = dt.datetime.now()
-    rfc = utils.rfcformat(d)
-    iso = d.isoformat()
-    assert_date_equal(utils.from_datestring(rfc), d)
-    assert_date_equal(utils.from_datestring(iso), d)
-
-@pytest.mark.parametrize('use_dateutil', [True, False])
-def test_from_rfc(use_dateutil):
     d = dt.datetime.now().replace(microsecond=0)
->>>>>>> c7d3e6c8
     rfc = utils.rfcformat(d)
     result = utils.from_rfc(rfc)
     assert type(result) == dt.datetime
     assert_datetime_equal(result, d)
 
 @pytest.mark.parametrize('use_dateutil', [True, False])
-<<<<<<< HEAD
-def test_from_iso_datetime(use_dateutil):
-    d = dt.datetime.now()
-=======
 @pytest.mark.parametrize('timezone', [None, central])
 def test_from_iso_datetime(use_dateutil, timezone):
     d = dt.datetime.now(tz=timezone)
->>>>>>> c7d3e6c8
     formatted = d.isoformat()
     result = utils.from_iso_datetime(formatted, use_dateutil=use_dateutil)
     assert type(result) == dt.datetime
